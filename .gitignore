--- conflicted
+++ resolved
@@ -9,16 +9,11 @@
 npc_memory/*
 
 # material
-<<<<<<< HEAD
-# model 参数以gitLFS方式存储在仓库
-material/models/embedding/*
-=======
 # 以LFS的方式存储bin参数文件
 # material/models/embedding/*
 
 # documentation
 doc/site
->>>>>>> 75266612
 
 yzj*
 dist/code/*
@@ -43,6 +38,7 @@
 .pyarmor
 .idea
 
+.github
 
 test/.pytest_cache/
 
