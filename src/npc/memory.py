--- conflicted
+++ resolved
@@ -98,10 +98,8 @@
 
         """vector database设置"""
         self.vector_database = VectorDatabase(dim=NPC_MEMORY_CONFIG["hf_dim"], vdb_file_path=self.vdb_path)
-<<<<<<< HEAD
+        
         # 如果向量数据库文件不存在，立即保存新创建的数据库
-=======
->>>>>>> 3f2bf5d2
         if not os.path.exists(self.vdb_path):
             self.vector_database.save()
         logger.debug(f"{self.npc_name} memory init done, k={k}, model_name=sbert-base-chinese-nli")
