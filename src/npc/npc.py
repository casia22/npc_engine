--- conflicted
+++ resolved
@@ -29,14 +29,10 @@
 
 # npc的状态
 class State:
-<<<<<<< HEAD
-    def __init__(self, position: str, backpack: List[str], ob_people: List[str], ob_items: List[str], ob_locations: List[str]):
-=======
     """
     游戏提供给NPC的状态
     """
-    def __init__(self, position: str, backpack: List[str], ob_people: List[str], ob_items: List[str], ob_positions: List[str]):
->>>>>>> 3cf88c35
+    def __init__(self, position: str, backpack: List[str], ob_people: List[str], ob_items: List[str], ob_locations: List[str]):
         self.position = position
         self.backpack = backpack
         self.observation = self.Observation(ob_people, ob_items, ob_locations)
@@ -48,18 +44,18 @@
             self.locations = locations
 
         def __str__(self):
-            return f'{{\n\t\t"people": {self.people},\n\t\t"items": {self.items},\n\t\t"positions": {self.positions}\n\t}}'
+            return f'{{\n\t\t"people": {self.people},\n\t\t"items": {self.items},\n\t\t"positions": {self.locations}\n\t}}'
 
         def to_dict(self):
             return {
                     "people": self.people,
                     "items": self.items,
-                    "positions": self.positions
+                    "positions": self.locations
                 }
 
 
     def __str__(self):
-        return f'{{\n\t"position": "{self.position}",\n\t"observation": {{\n\t\t"people": {self.observation.people},\n\t\t"items": {self.observation.items},\n\t\t"positions": {self.observation.positions}\n\t}},\n\t"backpack": {self.backpack}\n}}'
+        return f'{{\n\t"position": "{self.position}",\n\t"observation": {{\n\t\t"people": {self.observation.people},\n\t\t"items": {self.observation.items},\n\t\t"positions": {self.observation.locations}\n\t}},\n\t"backpack": {self.backpack}\n}}'
 
     def to_dict(self):
         return {
@@ -67,7 +63,7 @@
             "observation": {
                 "people": self.observation.people,
                 "items": self.observation.items,
-                "positions": self.observation.positions
+                "positions": self.observation.locations
             },
             "backpack": self.backpack
         }
@@ -352,10 +348,6 @@
             # 初始化的必填参数
             "name": self.name,
             "desc": self.desc,
-<<<<<<< HEAD
-            "position": self.state.position,
-=======
->>>>>>> 3cf88c35
             "mood": self.mood,
             "npc_state": self.state.to_dict(),
             "memory": [item.text for item in list(self.memory.latest_k.queue)],
