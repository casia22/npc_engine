import json
import logging
import socket
from typing import List, Dict, Any, Tuple
import pickle
import re, os, datetime

from npc_engine.src.npc.memory import NPCMemory
from npc_engine.src.npc.action import ActionItem
from npc_engine.src.config.config import OPENAI_KEY, OPENAI_BASE, OPENAI_MODEL, CONSOLE_HANDLER, FILE_HANDLER, \
    PROJECT_ROOT_PATH, MEMORY_DB_PATH, CONFIG_PATH
from npc_engine.src.utils.embedding import LocalEmbedding, SingletonEmbeddingModel, BaseEmbeddingModel
from npc_engine.src.utils.model_api import get_model_answer


# LOGGER配置
logger = logging.getLogger("NPC")
CONSOLE_HANDLER.setLevel(logging.DEBUG)
logger.addHandler(CONSOLE_HANDLER)
logger.addHandler(FILE_HANDLER)
logger.setLevel(logging.DEBUG)


# npc的宽泛知识
class Knowledge:
    def __init__(self, actions: List[str], places: List[str], people: List[str], moods: List[str]):
        self.actions = actions
        self.places = places
        self.people = people
        self.moods = moods


# npc的状态
class State:
    """
    游戏提供给NPC的状态
    """

    def __init__(self, position: str, backpack: List[str], ob_people: List[str], ob_items: List[str],
                 ob_locations: List[str]):
        self.position = position
        self.backpack = backpack
        self.observation = self.Observation(ob_people, ob_items, ob_locations)

    class Observation:
        def __init__(self, people: List[str], items: List[str], locations: List[str]):
            self.people = people
            self.items = items
            self.locations = locations

        def __str__(self):
            return f'{{\n\t\t"people": {self.people},\n\t\t"items": {self.items},\n\t\t"locations": {self.locations}\n\t}}'

        def to_dict(self):
            return {
                "people": self.people,
                "items": self.items,
                "locations": self.locations
            }

    def __str__(self):
        return f'{{\n\t"position": "{self.position}",\n\t"observation": {{\n\t\t"people": {self.observation.people},\n\t\t"items": {self.observation.items},\n\t\t"locations": {self.observation.locations}\n\t}},\n\t"backpack": {self.backpack}\n}}'

    def to_dict(self):
        return {
            "position": self.position,
            "observation": {
                "people": self.observation.people,
                "items": self.observation.items,
                "locations": self.observation.locations
            },
            "backpack": self.backpack
        }


# NPC类
class NPC:
    """
    NPC类，用于存储NPC的信息，生成行为ACTION和目的PURPOSE
    初始化所需的参数Args:
        name (str): NPC的名称
        desc (str): NPC的描述
        knowledge (Dict[str, Any]): NPC的常识，包括动作、地点、人物和情绪
        state (Dict[str, Any]): NPC的状态，包括位置、背包、观察到的人物、物品和地点
        mood (str, optional): NPC的心情，默认为"正常"
        memory (List[str], optional): NPC的记忆列表，默认为空列表
        memory_k (int, optional): NPC记忆的长度，默认为3
        model (str, optional): 使用的语言模型，默认为OPENAI_MODEL
    """

    def __init__(
            self,
            name: str,
            desc: str,
            knowledge: Dict[str, Any],
            state: Dict[str, Any],
            action_dict: Dict[str, ActionItem],
            mood: str = "正常",
            memory: List[str] = [],
            memory_k: int = 3,
            model: str = OPENAI_MODEL,
    ) -> None:
        # model
        self.model: str = model
        # NPC固定参数
        self.name: str = name
        self.desc: str = desc
        # NPC的常识
        self.knowledge = Knowledge(
            actions=knowledge['actions'],
            places=knowledge['places'],
            people=knowledge['people'],
            moods=knowledge['moods']
        )
        # NPC的状态
        self.state = State(
            position=state['position'],
            backpack=state['backpack'],
            ob_people=state['ob_people'],
            ob_items=state['ob_items'],
            ob_locations=state['ob_locations']
        )
        # 为了和engine的action_dict保持一致，把输出的action结果改成了action_result
        self.action_dict = action_dict
        self.action_result = {}
        self.mood: str = mood
        self.purpose: str = ""
        # NPC的记忆
        self.memory: NPCMemory = NPCMemory(npc_name=self.name, k=memory_k)

        ####################### 先清空现有VB #######################
        self.memory.clear_memory()
        self.initial_memory = memory
        ################# 等到记忆添加实现闭环时删除 #################

    async def async_init(self):
        for piece in self.initial_memory:
            await self.memory.add_memory_text(piece, game_time="XXXXXXXXXXXXXXXX")
            logger.debug(f"add memory {piece} into npc {self.name} done.")

    def set_state(self, state: Dict[str, Any]) -> None:
        self.state = State(
            position=state['position'],
            backpack=state['backpack'],
            ob_people=state['observation']['people'],
            ob_items=state['observation']['items'],
            ob_locations=state['observation']['locations']
        )

    def set_backpack(self, backpack: List[str]) -> None:
        self.state.backpack = backpack

    def set_observation(self, observation: Dict[str, Any]) -> None:
        self.state.observation = State.Observation(
            people=observation['people'],
            items=observation["items"],
            locations=observation["locations"]
        )

    def set_known_actions(self, actions: List[str]) -> None:
        self.knowledge.actions = actions

    def set_action_dict(self, action_dict):
        self.action_dict = action_dict

    def set_location(self, location: str) -> None:
        self.state.position = location

    def set_mood(self, mood: str) -> None:
        self.mood = mood

    async def get_purpose(self, time: str, k: int = 3) -> str:
        """
        根据位置和时间+NPC记忆获取NPC的目的
        如果没有目的，那就参照最近记忆生成一个目的
        如果有了目的，那就以当前记忆检索重新生成一个目的
        :param time: str
        :param k: int
        :return: str
        """
        if not self.purpose:
            # 如果没有目的，那就参照最近记忆
            role_play_instruct = f"""
            请你扮演{self.name}，特性是：{self.desc}，
            可有的心情是{self.knowledge.moods}，
            当前心情是{self.mood}，正在{self.state.position}，现在时间是{time},
            最近记忆:{[item.text for item in list(self.memory.latest_k.queue)]},
            {self.name}现在看到的人:{self.state.observation.people}，
            {self.name}现在看到的物品:{self.state.observation.items}，
            {self.name}现在身上的物品:{self.state.backpack}，
            {self.name}可去的地方:{self.knowledge.places}，
            {self.name}现在看到的地点:{self.state.observation.locations}，            
            """
            prompt = f"""
            请你为{self.name}生成一个目的，以下是例子：
            例1：[{self.knowledge.moods[0]}]<{self.name}想去XXX，因为{self.name}想和XX聊聊天，关于{self.name}XXX>
            例2：[{self.knowledge.moods[1]}]<{self.name}想买一条趁手的扳手，这样就可以修理{self.name}家中损坏的椅子。>
            例3：[{self.knowledge.moods[1]}]<{self.name}想去XXX的家，因为{self.name}想跟XXX搞好关系。>
            要求：
            1.按照[情绪]<目的>的方式来返回内容
            2.尽量使用第三人称来描述
            3.如果目的达成了一部分，那就去除完成的部分并继续规划
            4.目的要在20字以内。
            """
        else:
            # 如果有目的，那就使用目的来检索最近记忆和相关记忆
<<<<<<< HEAD
            memory_dict: Dict[str, Any] = await self.memory.search_memory(query_text=self.purpose, query_game_time=time, k=k)
            memory_latest_text = [each.text for each in memory_dict["latest_memories"]]
            memory_related_text = [each.text for each in memory_dict["related_memories"]]
=======
            memory_dict: Dict[str, Any] = await self.memory.search_memory(query_text=self.purpose, query_game_time=time,
                                                                          k=k)
            memory_latest_text = "\n".join([each.text for each in memory_dict["latest_memories"]])
            memory_related_text = "\n".join([each.text for each in memory_dict["related_memories"]])
>>>>>>> 5359cd96

            # 结合最近记忆和相关记忆来生成目的
            role_play_instruct = f"""
            请你扮演{self.name}，特性是：{self.desc}，
            可有的心情是{self.knowledge.moods}，
            心情是{self.mood}，正在{self.state.position}，现在时间是{time},
            {self.name}的最近记忆:{memory_latest_text}，
            {self.name}脑海中相关记忆:{memory_related_text}，
            {self.name}现在看到的人:{self.state.observation.people}，
            {self.name}现在看到的物品:{self.state.observation.items}，
            {self.name}可去的地方:{self.knowledge.places}，
            {self.name}现在看到的地点:{self.state.observation.locations}，    
            {self.name}之前的目的是:{self.purpose}
            """
            prompt = f"""
            请你为{self.name}生成一个目的，以下是例子：
            例1：[{self.knowledge.moods[0]}]<{self.name}想去XXX，因为{self.name}想和XX聊聊天，关于{self.name}XXXXXXX。>
            例2：[{self.knowledge.moods[1]}]<{self.name}想买一条趁手的扳手，这样就可以修理{self.name}家中损坏的椅子。>
            例3：[{self.knowledge.moods[1]}]<{self.name}想去XXX的家，因为{self.name}想跟XXX搞好关系。>
            要求：
            1.按照[情绪]<目的>的方式来返回内容
            2.尽量使用第三人称来描述
            3.如果目的达成了一部分，那就去除完成的部分并继续规划
            4.如果目的不改变，可以返回: [情绪]<S>
            5.目的要在20字以内。
            """
        # 发起请求
        purpose_response: str = self.call_llm(instruct=role_play_instruct, prompt=prompt)
        print(purpose_response)
        # 解析返回
        try:
            purpose: str = purpose_response.split("]<")[1].replace(">", "")
            mood: str = purpose_response.split("]<")[0].replace("[", "")
        except IndexError:
            logger.error(f"返回的目的格式不正确，返回内容为：{purpose_response}, 设定purpose为''")
            purpose = ""  # NULL
            mood = self.mood

        logger.debug(f"""
            <发起PURPOSE请求>
            <请求内容>:{role_play_instruct}
            <请求提示>:{prompt}
            <返回内容>:{purpose_response}
            <返回目的>:{purpose}
            <返回情绪>:{mood}
            """)
        # 更新情绪
        self.mood = mood
        # 如果目的不改变，那就直接返回
        if purpose == "<S>":
            return self.purpose
        # 如果目的改变，那就更新目的
        self.purpose = purpose
        return purpose

    # 生成行为
    async def get_action(self, time: str, k: int = 3) -> Dict[str, Any]:
        # TODO: 将返回的action做成类似conversation一样的list，然后返回游戏执行错误/成功，作为一个memoryitem
        """
        结合NPC的记忆、目的、情绪、位置、时间等信息来生成动作和参数
        大模型返回例:
            <chat|李大爷|李大爷你吃了吗>
            <mov|李大爷|>
            todo：返回一个action列表
            [<mov|箱子>,<take|箱子|西瓜汁>]
        函数返回例：
            {'action': 'take', 'object': '箱子', 'parameters': ['西瓜汁', '桃子', '枕头']}
        :param time:
        :param k:
        :return: Dict[str, Any]
        """
        # 按照NPC目的和NPC观察检索记忆
<<<<<<< HEAD
        query_text: str = self.purpose + ",".join(self.state.observation.items) + ",".join(self.state.observation.people) + ",".join(self.state.observation.locations) # 这里暴力相加，感觉这不会影响提取的记忆相关性[或检索两次？]
=======
        # todo [bug]似乎是pinecone数据库中存储的李大爷的记忆有问题
        query_text: str = self.purpose + ",".join(self.state.observation.items) + ",".join(
            self.state.observation.people) + ",".join(
            self.state.observation.locations)  # 这里暴力相加，感觉这不会影响提取的记忆相关性[或检索两次？]
>>>>>>> 5359cd96
        memory_dict: Dict[str, Any] = await self.memory.search_memory(query_text=query_text, query_game_time=time, k=k)
        memory_related_text = [each.text for each in memory_dict["related_memories"]]
        memory_latest_text = [each.text for each in memory_dict["latest_memories"]]

        # 根据允许动作的预定义模版设置prompt
        action_prompt = [{'name': item.name, 'definition': item.definition, 'example': item.example} for key, item in
                         self.action_dict.items()]
        # 构造prompt请求
        instruct = f"""
            请你扮演{self.name}，特性是：{self.desc}，心情是{self.mood}，正在{self.state.position}，现在时间是{time},
            你的最近记忆:{memory_latest_text}
            你脑海中相关记忆:{memory_related_text}，
            你现在看到的人:{self.state.observation.people}，
            你现在看到的物品:{self.state.observation.items}，
            你现在身上的物品:{self.state.backpack}，
            你可去的地方:{self.knowledge.places}，
            你现在看到的地点:{self.state.observation.locations}，
            你当前的目的是:{self.purpose}
        """
        prompt = f"""
        请你根据[行为定义]以及你现在看到的事物生成一个完整的行为，并且按照<动作|对象|参数>的结构返回：
        行为定义：
            {action_prompt}
        要求:
            1.请务必按照以下形式返回动作、对象、参数的三元组以及行为描述："<动作|对象|参数>, 行为的描述"
            2.动作和参数要在20字以内。
            3.动作的对象必须要属于看到的范围！
            4.三元组两侧必须要有尖括号<>
        """
        # 发起请求
        response: str = self.call_llm(instruct=instruct, prompt=prompt)
        # 抽取动作和参数
        self.action_result: Dict[str, Any] = ActionItem.str2json(response)
        # 检查action合法性，如不合法那就返回默认动作
        action_name = self.action_result["action"]
        if action_name not in self.action_dict.keys():
            illegal_action = self.action_result
            self.action_result = {"name": "stand", "object": "", "parameters": []}
            logger.error(f"NPC:{self.name}的行为不合法，错误行为为:{illegal_action}, 返回默认行为:{self.action_result}")
        # 按照配置文件决定是否分割参数
        if not self.action_dict[action_name].multi_param:
            # 如果非多参数，比如对话，那就把参数合并成一个字符串
            self.action_result["parameters"] = ",".join(self.action_result["parameters"])
        # 添加npc_name
        self.action_result["npc_name"] = self.name
        logger.debug(f"""
            <发起ACTION请求>
            <请求内容>:{instruct}
            <请求提示>:{prompt}
            <返回内容>:{response}
            <返回行为>:{self.action_result}
                    """)
        return self.action_result

    def call_llm(self, instruct: str, prompt: str) -> str:
        llm_prompt_list = [{
            "role": "system",
            "content": instruct},
            {
                "role": "user",
                "content": prompt}
        ]
        answer = get_model_answer(model_name='gpt-3.5-turbo-16k', inputs_list=llm_prompt_list)
        return answer

    def save_memory(self):
        """
        以npc_name.json的形式保存npc的状态
        """
        NPC_CONFIG_PATH = CONFIG_PATH / "npc" / f"{self.name}.json"
        """ 保存示例: 李大爷.json
        {
          "name":"李大爷",
          "desc": "李大爷是一个普通的种瓜老头，戴着文邹邹的金丝眼镜，喜欢喝茶，平常最爱吃烤烧鸡喝乌龙茶；上午他喜欢呆在家里喝茶，下午他会在村口卖瓜，晚上他会去瓜田护理自己的西瓜",
          "mood":"开心",
          "npc_state": {
                "position": "李大爷家",
                "observation": {
                        "people": ["王大妈", "村长", "隐形李飞飞"],
                        "items": ["椅子#1","椅子#2","椅子#3[李大爷占用]","床"],
                        "locations": ["李大爷家大门","李大爷家后门","李大爷家院子"]
                              },
                "backpack":["黄瓜", "1000元", "老报纸"]
                     },
          "memory":["20年前在工厂表现优异获得表彰。","15年前在工厂收了两个徒弟。","8年前李大爷的两个徒弟在工厂表现优异都获得表彰。","6年前从工厂辞职并过上普通的生活。","4年前孩子看望李大爷并带上大爷最爱喝的乌龙茶。"]
        }
        """
        data = {
            # 初始化的必填参数
            "name": self.name,
            "desc": self.desc,
            "mood": self.mood,
            "npc_state": self.state.to_dict(),
            "memory": [item.text for item in list(self.memory.latest_k.queue)],

            # 无任何意义只是记录的参数
            "purpose": self.purpose,
            "action": self.action_result,
        }
        # 以json字符串的形式保存
        with open(NPC_CONFIG_PATH, "w", encoding="utf-8") as file:
            json.dump(data, file, ensure_ascii=False, indent=4)
        logger.debug(f"已保存NPC:{self.name}的状态到{NPC_CONFIG_PATH}")<|MERGE_RESOLUTION|>--- conflicted
+++ resolved
@@ -7,8 +7,7 @@
 
 from npc_engine.src.npc.memory import NPCMemory
 from npc_engine.src.npc.action import ActionItem
-from npc_engine.src.config.config import OPENAI_KEY, OPENAI_BASE, OPENAI_MODEL, CONSOLE_HANDLER, FILE_HANDLER, \
-    PROJECT_ROOT_PATH, MEMORY_DB_PATH, CONFIG_PATH
+from npc_engine.src.config.config import OPENAI_KEY, OPENAI_BASE, OPENAI_MODEL, CONSOLE_HANDLER, FILE_HANDLER, PROJECT_ROOT_PATH, MEMORY_DB_PATH, CONFIG_PATH
 from npc_engine.src.utils.embedding import LocalEmbedding, SingletonEmbeddingModel, BaseEmbeddingModel
 from npc_engine.src.utils.model_api import get_model_answer
 
@@ -19,7 +18,6 @@
 logger.addHandler(CONSOLE_HANDLER)
 logger.addHandler(FILE_HANDLER)
 logger.setLevel(logging.DEBUG)
-
 
 # npc的宽泛知识
 class Knowledge:
@@ -29,15 +27,12 @@
         self.people = people
         self.moods = moods
 
-
 # npc的状态
 class State:
     """
     游戏提供给NPC的状态
     """
-
-    def __init__(self, position: str, backpack: List[str], ob_people: List[str], ob_items: List[str],
-                 ob_locations: List[str]):
+    def __init__(self, position: str, backpack: List[str], ob_people: List[str], ob_items: List[str], ob_locations: List[str]):
         self.position = position
         self.backpack = backpack
         self.observation = self.Observation(ob_people, ob_items, ob_locations)
@@ -57,6 +52,7 @@
                 "items": self.items,
                 "locations": self.locations
             }
+
 
     def __str__(self):
         return f'{{\n\t"position": "{self.position}",\n\t"observation": {{\n\t\t"people": {self.observation.people},\n\t\t"items": {self.observation.items},\n\t\t"locations": {self.observation.locations}\n\t}},\n\t"backpack": {self.backpack}\n}}'
@@ -71,7 +67,6 @@
             },
             "backpack": self.backpack
         }
-
 
 # NPC类
 class NPC:
@@ -87,7 +82,6 @@
         memory_k (int, optional): NPC记忆的长度，默认为3
         model (str, optional): 使用的语言模型，默认为OPENAI_MODEL
     """
-
     def __init__(
             self,
             name: str,
@@ -99,7 +93,7 @@
             memory: List[str] = [],
             memory_k: int = 3,
             model: str = OPENAI_MODEL,
-    ) -> None:
+        ) -> None:
         # model
         self.model: str = model
         # NPC固定参数
@@ -204,16 +198,9 @@
             """
         else:
             # 如果有目的，那就使用目的来检索最近记忆和相关记忆
-<<<<<<< HEAD
             memory_dict: Dict[str, Any] = await self.memory.search_memory(query_text=self.purpose, query_game_time=time, k=k)
             memory_latest_text = [each.text for each in memory_dict["latest_memories"]]
             memory_related_text = [each.text for each in memory_dict["related_memories"]]
-=======
-            memory_dict: Dict[str, Any] = await self.memory.search_memory(query_text=self.purpose, query_game_time=time,
-                                                                          k=k)
-            memory_latest_text = "\n".join([each.text for each in memory_dict["latest_memories"]])
-            memory_related_text = "\n".join([each.text for each in memory_dict["related_memories"]])
->>>>>>> 5359cd96
 
             # 结合最近记忆和相关记忆来生成目的
             role_play_instruct = f"""
@@ -242,14 +229,13 @@
             """
         # 发起请求
         purpose_response: str = self.call_llm(instruct=role_play_instruct, prompt=prompt)
-        print(purpose_response)
         # 解析返回
         try:
             purpose: str = purpose_response.split("]<")[1].replace(">", "")
             mood: str = purpose_response.split("]<")[0].replace("[", "")
         except IndexError:
             logger.error(f"返回的目的格式不正确，返回内容为：{purpose_response}, 设定purpose为''")
-            purpose = ""  # NULL
+            purpose = "" # NULL
             mood = self.mood
 
         logger.debug(f"""
@@ -286,21 +272,13 @@
         :return: Dict[str, Any]
         """
         # 按照NPC目的和NPC观察检索记忆
-<<<<<<< HEAD
         query_text: str = self.purpose + ",".join(self.state.observation.items) + ",".join(self.state.observation.people) + ",".join(self.state.observation.locations) # 这里暴力相加，感觉这不会影响提取的记忆相关性[或检索两次？]
-=======
-        # todo [bug]似乎是pinecone数据库中存储的李大爷的记忆有问题
-        query_text: str = self.purpose + ",".join(self.state.observation.items) + ",".join(
-            self.state.observation.people) + ",".join(
-            self.state.observation.locations)  # 这里暴力相加，感觉这不会影响提取的记忆相关性[或检索两次？]
->>>>>>> 5359cd96
         memory_dict: Dict[str, Any] = await self.memory.search_memory(query_text=query_text, query_game_time=time, k=k)
         memory_related_text = [each.text for each in memory_dict["related_memories"]]
         memory_latest_text = [each.text for each in memory_dict["latest_memories"]]
 
         # 根据允许动作的预定义模版设置prompt
-        action_prompt = [{'name': item.name, 'definition': item.definition, 'example': item.example} for key, item in
-                         self.action_dict.items()]
+        action_prompt = [{'name': item.name, 'definition': item.definition, 'example': item.example} for key, item in self.action_dict.items()]
         # 构造prompt请求
         instruct = f"""
             请你扮演{self.name}，特性是：{self.desc}，心情是{self.mood}，正在{self.state.position}，现在时间是{time},
@@ -396,4 +374,4 @@
         # 以json字符串的形式保存
         with open(NPC_CONFIG_PATH, "w", encoding="utf-8") as file:
             json.dump(data, file, ensure_ascii=False, indent=4)
-        logger.debug(f"已保存NPC:{self.name}的状态到{NPC_CONFIG_PATH}")+        logger.debug(f"已保存NPC:{self.name}的状态到{NPC_CONFIG_PATH}")
