--- conflicted
+++ resolved
@@ -1,31 +1,21 @@
-<<<<<<< HEAD
-"""
-Filename: npc.py
-Author: Mengshi*, Yangzejun
-Contact: ..., yzj_cs_ilstar@163.com
-"""
-
-=======
 import json
 import logging
->>>>>>> f5b59813
 import socket
 from typing import List, Dict, Any, Tuple
 import pickle
 import openai
 #import zhipuai
 import re, os, datetime
-from npc.memory import *
-
-<<<<<<< HEAD
+
+#from npc_engine.src.npc.memory import NPCMemory
+#from npc_engine.src.npc.action import ActionItem
+#from npc_engine.src.config.config import CONSOLE_HANDLER, FILE_HANDLER, PROJECT_ROOT_PATH, MEMORY_DB_PATH, CONFIG_PATH
+
+from npc.memory import NPCMemory
+from npc.action import ActionItem
+from config.config import CONFIG_PATH
+
 #zhipuai.api_key = "3fe121b978f1f456cfac1d2a1a9d8c06.iQsBvb1F54iFYfZq"
-=======
-from npc_engine.src.npc.memory import NPCMemory
-from npc_engine.src.npc.action import ActionItem
-from npc_engine.src.config.config import CONSOLE_HANDLER, FILE_HANDLER, PROJECT_ROOT_PATH, MEMORY_DB_PATH, CONFIG_PATH
-
-zhipuai.api_key = "3fe121b978f1f456cfac1d2a1a9d8c06.iQsBvb1F54iFYfZq"
->>>>>>> f5b59813
 openai.api_key = "sk-8p38chfjXbbL1RT943B051229a224a8cBdE1B53b5e2c04E2"
 openai.api_base = "https://api.ai-yyds.com/v1"
 
@@ -41,12 +31,8 @@
         location: str,
         mood: str = "正常",
         ob: List[str] = [],
-<<<<<<< HEAD
         memory: List[str] = [],
         memory_k: int = 3,
-=======
-        # memory: List[str] = [],
->>>>>>> f5b59813
         model: str = "gpt-3.5-turbo",
     ) -> None:
         # model
@@ -67,43 +53,13 @@
         self.location: str = location
         self.purpose: str = ""
         # NPC的记忆
-<<<<<<< HEAD
-        self.memory = NPCMemory(npc_name = self.name, k = memory_k)
-        self.prompt: List[Dict[str, str]] = []
-        self.prompt.extend(
-            [
-                {
-                    "role": "system",
-                    "content": rf"""
-            下面你是角色'{self.name}',特点描述'{self.desc}',心情是'{self.mood}',正在'{self.location}'，
-            附近环境是'{self.place}',看到了'{self.observation}',现在时间:{datetime.datetime.now().strftime("%Y-%m-%d %H:%M:%S")},
-            下面扮演{self.name}进行符合口语交流习惯的对话，
-            仅生成单轮对话，不要添加多轮对话。
-            仅生成{self.name}嘴说出的话，不输出环境描述；
-            当对话应当结束时比如角色move或者自然聊天结束，输出<EOC>，并且不要再输出任何内容。
-            可选动作:{self.actions}
-            可选地点:{self.place}
-            可选人物:{self.people}
-            可选心情:{self.moods}
-            回复模版：
-            名字|语言内容|情绪|情绪状态|动作|动作名｜动作参数
-            例：
-            武大郎|哎呀，我好像摔倒了|情绪|伤心|动作|stay｜None
-            潘金莲|我想喝一杯茶|情绪|正常|动作|stay｜None
-            潘金莲|我想我得去招武松聊聊|情绪|正常|动作|chat｜武松
-            刘备|我可不是一般人，我要回家了|情绪|严肃|动作|move｜home
-            <EOC>
-            """,
-                },
-            ]
-        )
-        if self.model.startswith("chatglm"):
-            self.prompt[0]["role"] = "user"
-            self.prompt.append({"role": "assistant", "content": "好的，下面我会按照您的要求扮演。"})
-=======
-        self.memory: NPCMemory = NPCMemory(npc_name=self.name, k=3)
+        self.memory: NPCMemory = NPCMemory(npc_name=self.name, k=memory_k)
         self.memory.touch_memory()
->>>>>>> f5b59813
+        # 将初始化的记忆内容加入到memory中
+        if len(memory) > 0:
+            for piece in memory:
+                self.memory.add_memory_text(piece, game_time = "XXXXXXXXXXXXXXXX")
+                logger.debug(f"add memory {piece} into npc {self.name} done.")
 
     def set_observation(self, observation: List[str]) -> None:
         self.observation = observation
