--- conflicted
+++ resolved
@@ -43,19 +43,6 @@
 # NPC类
 class NPC:
     def __init__(
-<<<<<<< HEAD
-        self,
-        name: str,
-        desc: str,
-        knowledge: Dict[str, Any],
-        location: str,
-        mood: str = "正常",
-        ob: List[str] = [],
-        memory: List[str] = [],
-        memory_k: int = 3,
-        model: str = "gpt-3.5-turbo-16k",
-    ) -> None:
-=======
             self,
             name: str,
             desc: str,
@@ -66,7 +53,6 @@
             memory_k: int = 3,
             model: str = "gpt-3.5-turbo-16k"
         ) -> None:
->>>>>>> 5f4a6b71
         # model
         self.model: str = model
         # NPC固定参数
