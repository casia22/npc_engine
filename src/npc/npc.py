--- conflicted
+++ resolved
@@ -48,30 +48,18 @@
             self.locations = locations
 
         def __str__(self):
-<<<<<<< HEAD
-            return f'{{\n\t\t"people": {self.people},\n\t\t"items": {self.items},\n\t\t"positions": {self.locations}\n\t}}'
-=======
             return f'{{\n\t\t"people": {self.people},\n\t\t"items": {self.items},\n\t\t"locations": {self.locations}\n\t}}'
->>>>>>> 4bfd680e
 
         def to_dict(self):
             return {
                     "people": self.people,
                     "items": self.items,
-<<<<<<< HEAD
-                    "positions": self.locations
-=======
                     "locations": self.locations
->>>>>>> 4bfd680e
                 }
 
 
     def __str__(self):
-<<<<<<< HEAD
-        return f'{{\n\t"position": "{self.position}",\n\t"observation": {{\n\t\t"people": {self.observation.people},\n\t\t"items": {self.observation.items},\n\t\t"positions": {self.observation.locations}\n\t}},\n\t"backpack": {self.backpack}\n}}'
-=======
         return f'{{\n\t"position": "{self.position}",\n\t"observation": {{\n\t\t"people": {self.observation.people},\n\t\t"items": {self.observation.items},\n\t\t"locations": {self.observation.locations}\n\t}},\n\t"backpack": {self.backpack}\n}}'
->>>>>>> 4bfd680e
 
     def to_dict(self):
         return {
@@ -79,11 +67,7 @@
             "observation": {
                 "people": self.observation.people,
                 "items": self.observation.items,
-<<<<<<< HEAD
-                "positions": self.observation.locations
-=======
                 "locations": self.observation.locations
->>>>>>> 4bfd680e
             },
             "backpack": self.backpack
         }
@@ -204,11 +188,8 @@
             最近记忆:{[item.text for item in list(self.memory.latest_k.queue)]},
             {self.name}现在看到的人:{self.state.observation.people}，
             {self.name}现在看到的物品:{self.state.observation.items}，
-<<<<<<< HEAD
-=======
             {self.name}现在身上的物品:{self.state.backpack}，
             {self.name}可去的地方:{self.knowledge.places}，
->>>>>>> 4bfd680e
             {self.name}现在看到的地点:{self.state.observation.locations}，            
             """
             prompt = f"""
@@ -237,10 +218,7 @@
             {self.name}脑海中相关记忆:{memory_related_text}，
             {self.name}现在看到的人:{self.state.observation.people}，
             {self.name}现在看到的物品:{self.state.observation.items}，
-<<<<<<< HEAD
-=======
             {self.name}可去的地方:{self.knowledge.places}，
->>>>>>> 4bfd680e
             {self.name}现在看到的地点:{self.state.observation.locations}，    
             {self.name}之前的目的是:{self.purpose}
             """
@@ -316,11 +294,8 @@
             你脑海中相关记忆:{memory_related_text}，
             你现在看到的人:{self.state.observation.people}，
             你现在看到的物品:{self.state.observation.items}，
-<<<<<<< HEAD
-=======
             你现在身上的物品:{self.state.backpack}，
             你可去的地方:{self.knowledge.places}，
->>>>>>> 4bfd680e
             你现在看到的地点:{self.state.observation.locations}，
             你当前的目的是:{self.purpose}
         """
