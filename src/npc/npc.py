import json
import logging
import socket
from typing import List, Dict, Any, Tuple
import pickle
import openai
# import zhipuai
import re, os, datetime

from npc_engine.src.npc.memory import NPCMemory
from npc_engine.src.npc.knowledge import PublicKnowledge, SceneConfig
from npc_engine.src.npc.action import ActionItem
from npc_engine.src.config.config import OPENAI_KEY, OPENAI_BASE, OPENAI_MODEL, CONSOLE_HANDLER, FILE_HANDLER, \
    PROJECT_ROOT_PATH, MEMORY_DB_PATH, CONFIG_PATH
from npc_engine.src.utils.embedding import LocalEmbedding, SingletonEmbeddingModel, BaseEmbeddingModel

# zhipuai.api_key = "3fe121b978f1f456cfac1d2a1a9d8c06.iQsBvb1F54iFYfZq"
openai.api_key = OPENAI_KEY
openai.api_base = OPENAI_BASE

# LOGGER配置
logger = logging.getLogger("NPC")
CONSOLE_HANDLER.setLevel(logging.DEBUG)
logger.addHandler(CONSOLE_HANDLER)
logger.addHandler(FILE_HANDLER)
logger.setLevel(logging.DEBUG)


# npc的宽泛知识
class PersonalKnowledge:
    """
    本质只是存储当前的个体的认知记忆，和public区分开
    """
    def __init__(self, actions: List[str], places: List[str], people: List[str], moods: List[str]):
        self.actions = actions
        self.places = places
        self.people = people
        self.moods = moods


# npc的状态
class State:
    """
    游戏提供给NPC的状态
    """

    def __init__(self, position: str, backpack: List[str], ob_people: List[str], ob_items: List[str],
                 ob_locations: List[str]):
        self.position = position
        self.backpack = backpack
        self.observation = self.Observation(ob_people, ob_items, ob_locations)

    class Observation:
        def __init__(self, people: List[str], items: List[str], locations: List[str]):
            self.people = people
            self.items = items
            self.locations = locations

        def __str__(self):
            return f'{{\n\t\t"people": {self.people},\n\t\t"items": {self.items},\n\t\t"locations": {self.locations}\n\t}}'

        def to_dict(self):
            return {
<<<<<<< HEAD
                    "people": self.people,
                    "items": self.items,
                    "locations": self.locations
                }

=======
                "people": self.people,
                "items": self.items,
                "locations": self.locations
            }
>>>>>>> 5359cd96

    def __str__(self):
        return f'{{\n\t"position": "{self.position}",\n\t"observation": {{\n\t\t"people": {self.observation.people},\n\t\t"items": {self.observation.items},\n\t\t"locations": {self.observation.locations}\n\t}},\n\t"backpack": {self.backpack}\n}}'

    def to_dict(self):
        return {
            "position": self.position,
            "observation": {
                "people": self.observation.people,
                "items": self.observation.items,
                "locations": self.observation.locations
            },
            "backpack": self.backpack
        }


# NPC类
class NPC:
    """
    NPC类，用于存储NPC的信息，生成行为ACTION和目的PURPOSE
    初始化所需的参数Args:
        name (str): NPC的名称
        desc (str): NPC的描述
        knowledge (Dict[str, Any]): NPC的常识，包括动作、地点、人物和情绪
        state (Dict[str, Any]): NPC的状态，包括位置、背包、观察到的人物、物品和地点
        mood (str, optional): NPC的心情，默认为"正常"
        memory (List[str], optional): NPC的记忆列表，默认为空列表
        memory_k (int, optional): NPC记忆的长度，默认为3
        model (str, optional): 使用的语言模型，默认为OPENAI_MODEL
    """

    def __init__(
            self,
            name: str,
            desc: str,
            public_knowledge: PublicKnowledge,
            scenario_name: str,
            state: Dict[str, Any],
            action_dict: Dict[str, ActionItem],
            mood: str = "正常",
            memory: List[str] = [],
            memory_k: int = 3,
            model: str = OPENAI_MODEL,
    ) -> None:
        # model
        self.model: str = model
        # NPC固定参数
        self.name: str = name
        self.desc: str = desc
        # NPC的常识
        self.public_knowledge = public_knowledge
        self.scene_knowledge: SceneConfig = public_knowledge.get_scene(scene_name=scenario_name)
        # NPC的状态
        self.state = State(
            position=state['position'],
            backpack=state['backpack'],
            ob_people=state['ob_people'],
            ob_items=state['ob_items'],
            ob_locations=state['ob_locations']
        )
        self.scenario = scenario_name
        # 为了和engine的action_dict保持一致，把输出的action结果改成了action_result
        self.action_dict = action_dict
        self.action_result = {}
        self.mood: str = mood
        self.purpose: str = ""
        # NPC的记忆
        self.memory: NPCMemory = NPCMemory(npc_name=self.name, k=memory_k)

        ####################### 先清空现有VB #######################
        self.memory.clear_memory()
        self.initial_memory = memory
        ################# 等到记忆添加实现闭环时删除 #################

    async def async_init(self):
        for piece in self.initial_memory:
            await self.memory.add_memory_text(piece, game_time="XXXXXXXXXXXXXXXX")
            logger.debug(f"add memory {piece} into npc {self.name} done.")

    def set_state(self, state: Dict[str, Any]) -> None:
        self.state = State(
            position=state['position'],
            backpack=state['backpack'],
            ob_people=state['observation']['people'],
            ob_items=state['observation']['items'],
            ob_locations=state['observation']['locations']
        )

    def set_backpack(self, backpack: List[str]) -> None:
        self.state.backpack = backpack

    def set_observation(self, observation: Dict[str, Any]) -> None:
        self.state.observation = State.Observation(
            people=observation['people'],
            items=observation["items"],
            locations=observation["locations"]
        )

    def set_known_actions(self, actions: List[str]) -> None:
        self.scene_knowledge.actions = actions

    def set_action_dict(self, action_dict):
        self.action_dict = action_dict

    def set_location(self, location: str) -> None:
        self.state.position = location

    def set_scenario(self, scenario: str) -> None:
        """
        更新场景属性，更新场景knowledge
        :param scenario:
        :return:
        """
        self.scenario = scenario
        self.scene_knowledge = self.public_knowledge.get_scene(scene_name=scenario)
        logger.debug(f"NPC:{self.name} 已经切换到了 {self.scenario} 场景")

    def set_mood(self, mood: str) -> None:
        self.mood = mood

    async def get_purpose(self, time: str, k: int = 3) -> str:
        """
        根据位置和时间+NPC记忆获取NPC的目的
        如果没有目的，那就参照最近记忆生成一个目的
        如果有了目的，那就以当前记忆检索重新生成一个目的
        :param time: str
        :param k: int
        :return: str
        """
        if not self.purpose:
            # 如果没有目的，那就参照最近记忆
            role_play_instruct = f"""
            请你扮演{self.name}，特性是：{self.desc}，
            可有的心情是{self.scene_knowledge.all_moods}，
            当前心情是{self.mood}，正在{self.state.position}，现在时间是{time},
            最近记忆:{[item.text for item in list(self.memory.latest_k.queue)]},
            {self.name}现在看到的人:{self.state.observation.people}，
            {self.name}现在看到的物品:{self.state.observation.items}，
            {self.name}现在身上的物品:{self.state.backpack}，
<<<<<<< HEAD
            {self.name}可去的地方:{self.scene_knowledge.all_places}，
=======
            {self.name}可去的地方:{self.knowledge.places}，
>>>>>>> 5359cd96
            {self.name}现在看到的地点:{self.state.observation.locations}，            
            """
            prompt = f"""
            请你为{self.name}生成一个目的，以下是例子：
            例1：[{self.scene_knowledge.all_moods[0]}]<{self.name}想去XXX，因为{self.name}想和XX聊聊天，关于{self.name}XXX>
            例2：[{self.scene_knowledge.all_moods[1]}]<{self.name}想买一条趁手的扳手，这样就可以修理{self.name}家中损坏的椅子。>
            例3：[{self.scene_knowledge.all_moods[1]}]<{self.name}想去XXX的家，因为{self.name}想跟XXX搞好关系。>
            要求：
            1.按照[情绪]<目的>的方式来返回内容
            2.尽量使用第三人称来描述
            3.如果目的达成了一部分，那就去除完成的部分并继续规划
            4.目的要在20字以内。
            """
        else:
            # 如果有目的，那就使用目的来检索最近记忆和相关记忆
            memory_dict: Dict[str, Any] = await self.memory.search_memory(query_text=self.purpose, query_game_time=time,
                                                                          k=k)
            memory_latest_text = "\n".join([each.text for each in memory_dict["latest_memories"]])
            memory_related_text = "\n".join([each.text for each in memory_dict["related_memories"]])

            # 结合最近记忆和相关记忆来生成目的
            role_play_instruct = f"""
            请你扮演{self.name}，特性是：{self.desc}，
            可有的心情是{self.scene_knowledge.all_moods}，
            心情是{self.mood}，正在{self.state.position}，现在时间是{time},
            {self.name}的最近记忆:{memory_latest_text}，
            {self.name}脑海中相关记忆:{memory_related_text}，
            {self.name}现在看到的人:{self.state.observation.people}，
            {self.name}现在看到的物品:{self.state.observation.items}，
<<<<<<< HEAD
            {self.name}可去的地方:{self.scene_knowledge.all_places}，
=======
            {self.name}可去的地方:{self.knowledge.places}，
>>>>>>> 5359cd96
            {self.name}现在看到的地点:{self.state.observation.locations}，    
            {self.name}之前的目的是:{self.purpose}
            """
            prompt = f"""
            请你为{self.name}生成一个目的，以下是例子：
            例1：[{self.scene_knowledge.all_moods[0]}]<{self.name}想去XXX，因为{self.name}想和XX聊聊天，关于{self.name}XXXXXXX。>
            例2：[{self.scene_knowledge.all_moods[1]}]<{self.name}想买一条趁手的扳手，这样就可以修理{self.name}家中损坏的椅子。>
            例3：[{self.scene_knowledge.all_moods[1]}]<{self.name}想去XXX的家，因为{self.name}想跟XXX搞好关系。>
            要求：
            1.按照[情绪]<目的>的方式来返回内容
            2.尽量使用第三人称来描述
            3.如果目的达成了一部分，那就去除完成的部分并继续规划
            4.如果目的不改变，可以返回: [情绪]<S>
            5.目的要在20字以内。
            """
        # 发起请求
        purpose_response: str = self.call_llm(instruct=role_play_instruct, prompt=prompt)
        # 解析返回
        try:
            purpose: str = purpose_response.split("]<")[1].replace(">", "")
            mood: str = purpose_response.split("]<")[0].replace("[", "")
        except IndexError:
            logger.error(f"返回的目的格式不正确，返回内容为：{purpose_response}, 设定purpose为''")
<<<<<<< HEAD
            purpose = "" # NULL
=======
            purpose = ""  # NULL
>>>>>>> 5359cd96
            mood = self.mood

        logger.debug(f"""
            <发起PURPOSE请求>
            <请求内容>:{role_play_instruct}
            <请求提示>:{prompt}
            <返回内容>:{purpose_response}
            <返回目的>:{purpose}
            <返回情绪>:{mood}
            """)
        # 更新情绪
        self.mood = mood
        # 如果目的不改变，那就直接返回
        if purpose == "<S>":
            return self.purpose
        # 如果目的改变，那就更新目的
        self.purpose = purpose
        return purpose

    # 生成行为
    async def get_action(self, time: str, k: int = 3) -> Dict[str, Any]:
        # TODO: 将返回的action做成类似conversation一样的list，然后返回游戏执行错误/成功，作为一个memoryitem
        """
        结合NPC的记忆、目的、情绪、位置、时间等信息来生成动作和参数
        大模型返回例:
            <chat|李大爷|李大爷你吃了吗>
            <mov|李大爷|>
            todo：返回一个action列表
            [<mov|箱子>,<take|箱子|西瓜汁>]
        函数返回例：
            {'action': 'take', 'object': '箱子', 'parameters': ['西瓜汁', '桃子', '枕头']}
        :param time:
        :param k:
        :return: Dict[str, Any]
        """
        # 按照NPC目的和NPC观察检索记忆
        # todo [bug]似乎是pinecone数据库中存储的李大爷的记忆有问题
<<<<<<< HEAD
        query_text: str = self.purpose + ",".join(self.state.observation.items) + ",".join(self.state.observation.people) + ",".join(self.state.observation.locations) # 这里暴力相加，感觉这不会影响提取的记忆相关性[或检索两次？]
=======
        query_text: str = self.purpose + ",".join(self.state.observation.items) + ",".join(
            self.state.observation.people) + ",".join(
            self.state.observation.locations)  # 这里暴力相加，感觉这不会影响提取的记忆相关性[或检索两次？]
>>>>>>> 5359cd96
        memory_dict: Dict[str, Any] = await self.memory.search_memory(query_text=query_text, query_game_time=time, k=k)
        memory_related_text = "\n".join([each.text for each in memory_dict["related_memories"]])
        memory_latest_text = "\n".join([each.text for each in memory_dict["latest_memories"]])

        # 根据允许动作的预定义模版设置prompt
        action_prompt = [{'name': item.name, 'definition': item.definition, 'example': item.example} for key, item in
                         self.action_dict.items()]
        # 构造prompt请求
        instruct = f"""
            请你扮演{self.name}，特性是：{self.desc}，心情是{self.mood}，正在{self.state.position}，现在时间是{time},
            你的最近记忆:{memory_latest_text}，
            你脑海中相关记忆:{memory_related_text}，
            你现在看到的人:{self.state.observation.people}，
            你现在看到的物品:{self.state.observation.items}，
            你现在身上的物品:{self.state.backpack}，
<<<<<<< HEAD
            你可去的地方:{self.scene_knowledge.all_places}，
=======
            你可去的地方:{self.knowledge.places}，
>>>>>>> 5359cd96
            你现在看到的地点:{self.state.observation.locations}，
            你当前的目的是:{self.purpose}
        """
        prompt = f"""
        请你根据[行为定义]以及你现在看到的事物生成一个完整的行为，并且按照<动作|对象|参数>的结构返回：
        行为定义：
            {action_prompt}
        要求:
            1.请务必按照以下形式返回动作、对象、参数的三元组以及行为描述："<动作|对象|参数>, 行为的描述"
            2.动作和参数要在20字以内。
            3.动作的对象必须要属于看到的范围！
            4.三元组两侧必须要有尖括号<>
        """
        # 发起请求
        response: str = self.call_llm(instruct=instruct, prompt=prompt)
        # 抽取动作和参数
        self.action_result: Dict[str, Any] = ActionItem.str2json(response)
        # 检查action合法性，如不合法那就返回默认动作
        action_name = self.action_result["action"]
        if action_name not in self.action_dict.keys():
            illegal_action = self.action_result
            self.action_result = {"name": "stand", "object": "", "parameters": []}
            logger.error(f"NPC:{self.name}的行为不合法，错误行为为:{illegal_action}, 返回默认行为:{self.action_result}")
        # 按照配置文件决定是否分割参数
        if not self.action_dict[action_name].multi_param:
            # 如果非多参数，比如对话，那就把参数合并成一个字符串
            self.action_result["parameters"] = ",".join(self.action_result["parameters"])
        # 添加npc_name
        self.action_result["npc_name"] = self.name
        logger.debug(f"""
                    <发起ACTION请求>
                    <请求内容>:{instruct}
                    <请求提示>:{prompt}
                    <返回内容>:{response}
                    <返回行为>:{self.action_result}
                    """)
        return self.action_result

    def call_llm(self, instruct: str, prompt: str) -> str:
        llm_prompt_list = [{
            "role": "system",
            "content": instruct},
            {
                "role": "user",
                "content": prompt}
        ]
        response = openai.ChatCompletion.create(model=self.model, messages=llm_prompt_list)
        words = response["choices"][0]["message"]["content"].strip()
        return words

    def save_memory(self):
        """
        以npc_name.json的形式保存npc的状态
        """
        NPC_CONFIG_PATH = CONFIG_PATH / "npc" / f"{self.name}.json"
        """ 保存示例: 李大爷.json
        {
          "name":"李大爷",
          "desc": "李大爷是一个普通的种瓜老头，戴着文邹邹的金丝眼镜，喜欢喝茶，平常最爱吃烤烧鸡喝乌龙茶；上午他喜欢呆在家里喝茶，下午他会在村口卖瓜，晚上他会去瓜田护理自己的西瓜",
          "mood":"开心",
          "npc_state": {
                "position": "李大爷家",
                "observation": {
                        "people": ["王大妈", "村长", "隐形李飞飞"],
                        "items": ["椅子#1","椅子#2","椅子#3[李大爷占用]","床"],
                        "locations": ["李大爷家大门","李大爷家后门","李大爷家院子"]
                              },
                "backpack":["黄瓜", "1000元", "老报纸"]
                     },
          "memory":["20年前在工厂表现优异获得表彰。","15年前在工厂收了两个徒弟。","8年前李大爷的两个徒弟在工厂表现优异都获得表彰。","6年前从工厂辞职并过上普通的生活。","4年前孩子看望李大爷并带上大爷最爱喝的乌龙茶。"]
        }
        """
        data = {
            # 初始化的必填参数
            "name": self.name,
            "desc": self.desc,
            "mood": self.mood,
            "npc_state": self.state.to_dict(),
            "memory": [item.text for item in list(self.memory.latest_k.queue)],

            # 无任何意义只是记录的参数
            "purpose": self.purpose,
            "action": self.action_result,
        }
        # 以json字符串的形式保存
        with open(NPC_CONFIG_PATH, "w", encoding="utf-8") as file:
            json.dump(data, file, ensure_ascii=False, indent=4)
        logger.debug(f"已保存NPC:{self.name}的状态到{NPC_CONFIG_PATH}")<|MERGE_RESOLUTION|>--- conflicted
+++ resolved
@@ -61,18 +61,11 @@
 
         def to_dict(self):
             return {
-<<<<<<< HEAD
                     "people": self.people,
                     "items": self.items,
                     "locations": self.locations
                 }
 
-=======
-                "people": self.people,
-                "items": self.items,
-                "locations": self.locations
-            }
->>>>>>> 5359cd96
 
     def __str__(self):
         return f'{{\n\t"position": "{self.position}",\n\t"observation": {{\n\t\t"people": {self.observation.people},\n\t\t"items": {self.observation.items},\n\t\t"locations": {self.observation.locations}\n\t}},\n\t"backpack": {self.backpack}\n}}'
@@ -87,7 +80,6 @@
             },
             "backpack": self.backpack
         }
-
 
 # NPC类
 class NPC:
@@ -212,11 +204,7 @@
             {self.name}现在看到的人:{self.state.observation.people}，
             {self.name}现在看到的物品:{self.state.observation.items}，
             {self.name}现在身上的物品:{self.state.backpack}，
-<<<<<<< HEAD
             {self.name}可去的地方:{self.scene_knowledge.all_places}，
-=======
-            {self.name}可去的地方:{self.knowledge.places}，
->>>>>>> 5359cd96
             {self.name}现在看到的地点:{self.state.observation.locations}，            
             """
             prompt = f"""
@@ -246,11 +234,7 @@
             {self.name}脑海中相关记忆:{memory_related_text}，
             {self.name}现在看到的人:{self.state.observation.people}，
             {self.name}现在看到的物品:{self.state.observation.items}，
-<<<<<<< HEAD
-            {self.name}可去的地方:{self.scene_knowledge.all_places}，
-=======
             {self.name}可去的地方:{self.knowledge.places}，
->>>>>>> 5359cd96
             {self.name}现在看到的地点:{self.state.observation.locations}，    
             {self.name}之前的目的是:{self.purpose}
             """
@@ -274,11 +258,7 @@
             mood: str = purpose_response.split("]<")[0].replace("[", "")
         except IndexError:
             logger.error(f"返回的目的格式不正确，返回内容为：{purpose_response}, 设定purpose为''")
-<<<<<<< HEAD
             purpose = "" # NULL
-=======
-            purpose = ""  # NULL
->>>>>>> 5359cd96
             mood = self.mood
 
         logger.debug(f"""
@@ -316,13 +296,9 @@
         """
         # 按照NPC目的和NPC观察检索记忆
         # todo [bug]似乎是pinecone数据库中存储的李大爷的记忆有问题
-<<<<<<< HEAD
-        query_text: str = self.purpose + ",".join(self.state.observation.items) + ",".join(self.state.observation.people) + ",".join(self.state.observation.locations) # 这里暴力相加，感觉这不会影响提取的记忆相关性[或检索两次？]
-=======
         query_text: str = self.purpose + ",".join(self.state.observation.items) + ",".join(
             self.state.observation.people) + ",".join(
             self.state.observation.locations)  # 这里暴力相加，感觉这不会影响提取的记忆相关性[或检索两次？]
->>>>>>> 5359cd96
         memory_dict: Dict[str, Any] = await self.memory.search_memory(query_text=query_text, query_game_time=time, k=k)
         memory_related_text = "\n".join([each.text for each in memory_dict["related_memories"]])
         memory_latest_text = "\n".join([each.text for each in memory_dict["latest_memories"]])
@@ -338,11 +314,7 @@
             你现在看到的人:{self.state.observation.people}，
             你现在看到的物品:{self.state.observation.items}，
             你现在身上的物品:{self.state.backpack}，
-<<<<<<< HEAD
             你可去的地方:{self.scene_knowledge.all_places}，
-=======
-            你可去的地方:{self.knowledge.places}，
->>>>>>> 5359cd96
             你现在看到的地点:{self.state.observation.locations}，
             你当前的目的是:{self.purpose}
         """
@@ -430,4 +402,4 @@
         # 以json字符串的形式保存
         with open(NPC_CONFIG_PATH, "w", encoding="utf-8") as file:
             json.dump(data, file, ensure_ascii=False, indent=4)
-        logger.debug(f"已保存NPC:{self.name}的状态到{NPC_CONFIG_PATH}")+        logger.debug(f"已保存NPC:{self.name}的状态到{NPC_CONFIG_PATH}")
