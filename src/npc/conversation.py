"""
Filename : conversation.py
Author : Yangzejun
Contact : yzj_cs_ilstar@163.com
"""

from typing import List, Dict, Any
from uuid import uuid4
import copy
import datetime
import os
import logging
import openai
#import zhipuai
from npc_engine.src.config.config import (OPENAI_KEY, OPENAI_BASE, OPENAI_MODEL, CONSOLE_HANDLER, FILE_HANDLER)

openai.api_key = OPENAI_KEY
openai.api_base = OPENAI_BASE
os.environ["HTTP_PROXY"] = "http://127.0.0.1:7890"
os.environ["HTTPS_PROXY"] = "http://127.0.0.1:7890"

logger = logging.getLogger("CONVERSATION")
CONSOLE_HANDLER.setLevel(logging.DEBUG)
logger.addHandler(CONSOLE_HANDLER)
logger.addHandler(FILE_HANDLER)
logger.setLevel(logging.DEBUG)

class Conversation:
    """
    Conversation 是动态维护多Agent对话的数据结构

    Conversation 对象创建：
    [1] 对象初创建所需要的游戏端信息包括：初始对话Agent实体，初始对话主题、初始对话地点
    [2] 对象创建后会自动调用generate_script()方法生成初始剧本
    
    Conversation 对象运行：
    [1] Conversation 对象在运行的时候占用所有对话Agent的信息更改权，但是该权限可以被阻塞
    [2] Conversation 对象自行决定Agent的退出，但无法决定Agent的加入
    [3] Conversation 决定某个Agent退出对话后，会在退出Agent中更新数据并自动释放占用权限
    [4] Conversation 对象默认执行所有角色的move动作和chat动作，除非在Agent相关属性中特殊声明角色的动作列表
    
    Conversation 对象关闭：
    [1] 当剧本展演完后对象会自动检测Agent实体列表，当没有任何Agent实体剩余的时候，会向Engine端返回关闭信号。
        收到关闭信号后Engine会调用close()方法清空该对象的所有数据并删除该对象。

    Conversation 对象维护的主要游戏端信息如下：
    (1) 所有对话Agent实体
    (2) 对话发生的当前地点
    (3) 对话的主要主题
    (4) 剧本内容
    Conversation可对外开放的接口及其对应功能如下：
    (1) generate_script() 在Conversation对象刚开始创建的时候会调用的生成初始剧本的方法，
    (2) re_generate_script() 在有新Agent加入或者玩家插话的时候调用的方法，续写剧本
    (3) set_topic() 重新设定新的主题，根据新主题续写剧本
    (4) set_location() 重新设定新的地点，对剧本内容改动不是很大
    (5) release() 强制让Conversation释放对某角色的占用权限
    (6) close() 清空对象的所有数据
    """
    def __init__(
        self,
        names: List[str],
        location: str,
        topic: str,
        system_prompt: Dict[str, str],
        query_prompt: Dict[str, str],
        language: str = "C",
        model: str = OPENAI_MODEL,
    ) -> None:
        # 系统时间戳
        self.start_time = datetime.datetime.now()
        self.end_time = None
        # 对话创建关键信息：角色名称、地点、系统提示词、查询提示词、中/英、大模型类型
        self.names: List[str] = names
        self.location: str = location
        self.topic: str = topic
        self.language: str = language
        self.model: str = model
        # 存储每一个角色参与对话的记忆起始索引值
        self.start_memory: Dict[str, int] = {}
        for name in self.names:
            self.start_memory[name] = 0
        # 由self.names派生出的变量，用于添加到角色的记忆中，会动态更新
        #self.memory_head_names: Dict[str, List[str]] = {}
        ##for name in self.names:
        #    self.memory_head_names[name] = copy.deepcopy(self.names)
        # Conversation实例的ID
        self.convo_id: str = str(uuid4())
        # self.convo_id = "1234567890"
        # 将展示结束的剧本行作为记忆存起来
        self.temp_memory: List[str] = []
        self.script_perform: List[str] = []
        # 剧本行索引，用于剧本演示的确认
        self.index: int = -1
        # 存储剧本按行拆分结果的中间变量
        self.sentences: List[str] = []
        self.lines: List[Dict[str, Any]] = []
        # 调用剧本生成函数生成剧本
        self.script = self.generate_script(system_prompt, query_prompt)

    def call_llm(
        self,
        messages: Dict[str, str],
    ) -> str:
        """
        统一的LLM调用函数，用于剧本初生成、再生成
        提示词输入的格式如下：
        [
            {
            "role": "system",
            "content": string1,
            },
            {
            "role": "assistant",
            "content": string2,
            },
            {
            "role": "user",
            "content": string3,
            },
        ]

        :params messages:
        :return content:
        """
        # 调用官方API获取字典形式的返回值
        response = openai.ChatCompletion.create(model=self.model, messages=messages)
        # 按照固定形式从LLM返回的字典中提取出回复文本并做空格符清理
        content = response["choices"][0]["message"]["content"].strip()

        return content

    def parser(
        self,
        conv: str,
    ) -> None:
        """
        将剧本按行解析，每行归为四个剧本内容类型中的一类，并打包成字典格式
        剧本内容类型1————会话状态，配置案例如下：
        {
        "type": "State",
        "state": "Nobody Exits. Remaining Characters: Jack, Tom, Lily",
        "name": "",
        "mood": "",
        "words": "",
        "action": None,
        }
        剧本内容类型2————结束状态，配置案例如下：
        {
        "type": "State",
        "state": "EOC",
        "name": "",
        "mood": "",
        "words": "",
        "action": None,
        }
        剧本内容类型3————角色交互，配置案例如下：
        {
        "type": "Interaction",
        "state": "",
        "name": "Jack",
        "mood": "Sad",
        "words": "I feel not well right now.",
        "action": {
            "type": "Chat",
            "args": "Lily",
            }
        }
        剧本内容类型4————错误内容，配置案例如下：
        {
        "type": "Error",
        "state": "<Nobody Exit, remained characters: Lily)",
        "name": "",
        "mood": "",
        "words": "",
        "action": None,
        }

        :param conv:
        :return:
        """
        # 更新与实例属性以适应新剧本
        self.index = -1
        self.lines.clear()
        self.sentences.clear()
        self.sentences = conv.split("\n")

        # 逐行分析并依据四个剧本内容类型分类
        for sent in self.sentences:
<<<<<<< HEAD
            print(sent)
=======
            logger.debug(f"get a new sentence of script : {sent}")
            if len(sent) == 0:
                continue
>>>>>>> 3cf88c35
            # 归为结束状态和会话状态两类
            if sent[0] == "<" and sent[-1] == ">":
                line = {
                    "type": "State",
                    "state": sent[1:-1],
                    "name": "",
                    "mood": "",
                    "words": "",
                    "action": None}
            elif ("(" in sent or "（" in sent) and (":" in sent or "：" in sent):
                # 归为英文的角色交互一类
                if self.language.lower() == "e":
                    line = {
                        "type": "Interaction",
                        "state": "",
                        "name": sent.split("(")[0].strip(),
                        "mood": (sent.split("(")[1]).split("|")[0].strip(),
                        "words": sent.split(":")[1].strip(),
                        "action": {"type": ((sent.split(")")[0]).split("|")[1]).strip(), "args": ((sent.split(")")[0]).split("|")[2]).strip()}}
                # 归为中文的角色交互一类
                elif self.language.lower() == "c":
                    line = {
                        "type": "Interaction",
                        "state": "",
                        "name": sent.split("（")[0].strip(),
                        "mood": (sent.split("（")[1]).split("|")[0].strip(),
                        "words": sent.split("：")[1].strip(),
                        "action": {"type": ((sent.split("）")[0]).split("|")[1]).strip(), "args": ((sent.split("）")[0]).split("|")[2]).strip()}}
            # 归为错误内容一类
            else:
                line = {
                    "type": "Error",
                    "state": sent,
                    "name": "",
                    "mood": "",
                    "words": "",
                    "action": None}
                continue
            logger.debug(f"parser out a new line of script : {line}")
            self.lines.append(line)

    def generate_script(
        self,
        system_prompt: Dict[str, str],
        query_prompt: Dict[str, str],
    ) -> Dict[str, Any]:
        """
        函数根据实例中与对话创建相关的关键信息生成剧本并以标准格式解析成json发送到游戏端
        函数中涉及到字典格式的剧本信息，该格式配置案例如下：
        {
        "name": "conversation",
        "id": "123456789",
        "length": "S",
        "location": "Park",
        "lines": [
            {
            "type": "State",
            "state": "<Nobody Exits. Remaining Characters: Jack, Tom, Lily>"
            "name": "",
            "mood": "",
            "words": "",
            "action": None,
            },
            {
            "type": "Interaction",
            "name": "Jack",
            "mood": "Sad",
            "words": "I feel not well right now.",
            "action": {
                "type": "Chat",
                "args": "Lily"
                }
            },
            ...
            {
            "type": "State",
            "state": "<EOC>",
            "name": "",
            "mood": "",
            "words": "",
            "action": None,
            },
        ]
        }

        :params system_prompt:
        :params query_prompt:
        :return script:
        """
        # 首先将系统提示词和查询提示词打包
        messages = [system_prompt, query_prompt]
        # 接着将打包好的提示词输入到LLM中生成文本剧本
        conv = self.call_llm(messages = messages)
        print(conv)
        # 使用解析器将文本剧本映射成字典格式
        self.parser(conv)
        # 将剧本信息按照配置标准整理并返回
        script = {
            "name": "conversation",
            "id": self.convo_id,
            "length": len(self.lines),
            "location": self.location,
            "lines": self.lines,
        }
        logger.debug(f"First script of conversation {self.convo_id} is generated.")
        return script

    def re_generate_script(
        self,
        new_name: str,
        system_prompt: Dict[str, str],
        query_prompt: Dict[str, str],
    ) -> Dict[str, Any]:
        """
        函数根据实例中与对话创建相关的关键信息以及新加入的角色或新插入的玩家回复，继续生成剧本并以标准格式解析成json发送到游戏端
        函数中涉及到字典格式的剧本信息，具体格式详见generate_script()函数

        :params new_name:
        :params system_prompt:
        :params query_prompt:
        :return script:
        """
        # 如果添加的新角色已经在角色列表中，则报错并返回空
        if new_name in self.names:
            logger.debug(f"{new_name} is already in this conversation. Re-creation fails.")
            return None
        # 如果新角色信息不为空，则加入更新对话对象的角色列表、temp_memory序列以及对话记忆起始索引值字典
        if new_name != "":
            self.names.append(new_name)
            self.temp_memory.append(rf"""{new_name}加入了对话。""")
            self.start_memory[new_name] = len(self.temp_memory)
        # 首先将系统提示词、输入的助理提示词和输入的查询提示词打包
        messages = [system_prompt, query_prompt]
        # 接着将打包好的提示词输入到LLM中继续生成文本剧本
        conv = self.call_llm(messages = messages)
        print(conv)
        # 使用解析器将文本剧本映射成字典格式
        self.parser(conv)
        # 将剧本信息按照配置标准整理并返回
        script = {
            "name": "conversation",
            "id": self.convo_id,
            "length": len(self.lines),
            "location": self.location,
            "lines": self.lines,
        }
        logger.debug(f"New script of conversation {self.convo_id} is generated.")
        return script

    def add_temp_memory(
        self,
        index: int,
    ) -> Dict[str, List[str]]:
        """
        根据回收的确认包，将所有不大于确认索引的所有剧本内容整理并添加到temp_memory中，对退出的角色返回记忆添加内容和退出时的心情
        memory_add返回值的英文格式事例：
        {
            "Tom": [
            "Tom had a conversation with Lily about "help with the math homework" at the location: Park.",
            "Lily(Sad|Chat|Tom): "Hi, how is it going?" ",
            "Tom(Calm|Chat|Lily): "Hi, I'm fine, but you look unhappy." ",
            "Lily(Sad|Chat|Tom): "Yes, I cannot finish my homework." ",
            "Tom(Calm|Chat|Lily): "Math? Maybe I can help you." ",
            "Lily(Happy|Chat|Tom): "Oh, really? Are you available now?" ",
            "Tom(Calm|Chat|Lily): "Sorry I'm busy now, tonight at 7 I will call you. Bye." ",
            "Lily(Happy|Chat|Tom): "OK, see you tonight!" ",
            "Tom(Calm|Move|Home): None",
            ],
            ...
        }
        mood_change返回值的英文格式事例：
        {
            "Tom": "Calm",
            ...        
        }

        :params index:
        :return memory_add, mood_change:
        """
        # 声明一个返回的记忆添加变量和心情改变变量
        memory_add = {}
        mood_change = {}
        # 如果确认包的索引值符合要求，则处理索引范围内的剧本
        if index > self.index :
            # 遍历temp_lines的每一行剧本，判断其所属类型并更新self.temp_memory和self.names的数值
            for i in range(self.index + 1, index + 1):
                line = self.lines[i]
                # 如果是角色交互类型的剧本行
                if line["type"] == "Interaction":
                    self.temp_memory.append(self.sentences[i])
                    self.script_perform.append(self.sentences[i])
                    logger.debug(f"No.{i} Interaction line, added into temp_conversation done")
                # 如果是非结束符的会话状态类型的剧本行
                elif line["type"] == "State" and line["state"] != "结束":
                    # 提取出退出的角色
                    exit_character = line["state"].split("退出")[0].strip()
                    # 如果退出的角色是无人的话，处理下一个剧本行
                    if exit_character == "无人":
                        continue
                    #memory_head = rf"""{"，".join(self.memory_head_names[exit_character])}这{len(self.memory_head_names[exit_character])}个角色在地点{self.location}中共同交流有关{self.topic}的内容。"""
                    memory_head = rf"""{"，".join(self.names)}这{len(self.names)}个角色在地点{self.location}中共同交流有关{self.topic}的内容。"""
                    # 将temp_memory加入到退出角色的记忆中
                    memory_add[exit_character] = [memory_head] + self.temp_memory[self.start_memory[exit_character]:]
                    # 提取退出角色在退出时的心情作为最新的心情
                    mood_change[exit_character] = self.lines[i-1]["mood"]
                    #显示退出角色添加记忆的信息
                    logger.debug(f"{exit_character} adds memory. Conversation id: {self.convo_id}. Time: {datetime.datetime.now()}")
                    # 将角色退出作为客观事实写入temp_memory中
                    self.temp_memory.append(rf"""{exit_character}退出了对话。""")
                    self.script_perform.append(self.sentences[i])
                    # 从会话的角色姓名列表中删除退出的角色并删除相应的对话记忆起始索引值
                    self.names.remove(exit_character)
                    del self.start_memory[exit_character]
                    ## 更新其他角色的会话对象
                    #del self.memory_head_names[exit_character]
                    #for chat_name in self.memory_head_names.keys():
                    #    self.memory_head_names[chat_name] = copy.deepcopy(self.names)
                # Error及结束符这两种类型的剧本行不做处理
                else:
                    continue
            self.index = index
        return memory_add, mood_change

if __name__ == '__main__':
    con = Conversation(1,2,3,{},{},"","")
    '''
    prompt = EnginePrompt()
    con = Conversation(1,2,3,{},{},"","")
    a, b = prompt.prompt_for_conversation_E(
        names = ["Tony", "Austin"],
        location = "park",
        topic = "how to write math homework faster",
        descs = ["He is a teacher.", "He is a docter."],
        moods = ["calm", "calm"],
        memories = [["He finished homework just now.","He was a singer 10 years ago."], ["He had courses just now.", "He was a dancer."]],
        observations = "tree, grass, flower.",
        all_actions = ["chat","move"],
        all_places = ["Austin's home", "Tony's home", "park"],
        all_people = ["Tony", "Austin", "Cherry"],
        all_moods = ["calm", "happy", "sad", "anxious"],
        starting = "Hi, bro",
    )
    #print(openai.ChatCompletion.create(model="gpt-3.5-turbo", messages=[{"role": "system", "content": "You are a singer and you know my name is Austin"},{"role": "user", "content": "You are a singer and you know my name is Austin.who are you and do you know who I am"}]))
    convo = Conversation(names = ["Tony", "Austin"],location = "park",system_prompt = a,query_prompt = b)
    print(convo.add_temp_memory("123",0))
    print(convo.add_temp_memory("123",1))
    #print(convo.add_temp_memory("123",2))
    convo.re_create_conversation("yeah it takes much time. What do you think of physics.")
    #print(convo.script)
    conv = """<无人退出。剩下的角色：小明，小李，小张>""" + '\n' + \
                                """小明（稳定，对话 小李&小张）：“你好呀，你们最近过得如何？”""" + '\n' + \
                                """小李（稳定，对话 小明）：“我很好，我们现在正在讨论数学。”""" + '\n' + \
                                """小张（稳定，对话 小明）：“是的，我们忙于做数学作业。”""" + '\n' + \
                                """小明（稳定，对话 小李&小张）：“好吧，下次再见。”""" + '\n' + \
                                """小李（稳定，对话 小明）：“好的，再见。”""" + '\n' + \
                                """小张（稳定，对话 小明）：“再见小明。”""" + '\n' + \
                                """小张（稳定，前往 家）：空""" + '\n' + \
                                """<小明退出。剩下的角色：小李，小张>""" + '\n' + \
                                """小李（着急，对话 小张）：“哦！我妈妈让我回家，我得走了。”""" + '\n' + \
                                """小张（稳定，对话 小李）：“好的，再见，我想去公园看看。”""" + '\n' + \
                                """小李（着急，前往 家）：空""" + '\n' + \
                                """<小李退出。剩下的角色：小张>""" + '\n' + \
                                """小张（稳定，前往 公园）：空""" + '\n' + \
                                """<小张退出。剩下的角色：无人>""" + '\n' + \
                                """<结束>"""
    con.parser(conv)
    '''<|MERGE_RESOLUTION|>--- conflicted
+++ resolved
@@ -186,13 +186,9 @@
 
         # 逐行分析并依据四个剧本内容类型分类
         for sent in self.sentences:
-<<<<<<< HEAD
-            print(sent)
-=======
             logger.debug(f"get a new sentence of script : {sent}")
             if len(sent) == 0:
                 continue
->>>>>>> 3cf88c35
             # 归为结束状态和会话状态两类
             if sent[0] == "<" and sent[-1] == ">":
                 line = {
