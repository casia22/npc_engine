"""
Filename: config.py
Author: Mengshi, Yangzejun
Contact: ..., yzj_cs_ilstar@163.com
"""

import json
import logging
from pathlib import Path

# LOGGER配置
# 日志格式
LOG_FORMAT = '%(asctime)s [%(levelname)s] %(name)s: %(message)s'

# 日志级别
CONSOLE_LOG_LEVEL = logging.INFO
FILE_LOG_LEVEL = logging.DEBUG

# 控制台处理器
CONSOLE_HANDLER = logging.StreamHandler()
CONSOLE_HANDLER.setLevel(CONSOLE_LOG_LEVEL)
CONSOLE_HANDLER.setFormatter(logging.Formatter(LOG_FORMAT))

# 文件处理器
FILE_HANDLER = logging.FileHandler('app.log')
FILE_HANDLER.setLevel(FILE_LOG_LEVEL)
FILE_HANDLER.setFormatter(logging.Formatter(LOG_FORMAT))

# 项目主路径
PROJECT_ROOT_PATH = Path(__file__).parent.parent.parent
MEMORY_DB_PATH = PROJECT_ROOT_PATH / "src" / "data" / "npc_memory.db"



# KEYS
ZHIPU_KEY = "3fe121b978f1f456cfac1d2a1a9d8c06.iQsBvb1F54iFYfZq"
OPENAI_KEY = "sk-8p38chfjXbbL1RT943B051229a224a8cBdE1B53b5e2c04E2"
OPENAI_BASE = "https://api.ai-yyds.com/v1"

# PACKS
INIT_PACK = json.loads(
    """
{
        "func":"init",
		 "npc":"{npc_list}",
		 "knowledge":{
			"all_actions": "{all_actions}",
			 "all_places": "{all_places}",
			 "all_moods": "{all_moods}",
			 "all_people": "{all_people}"
				     },
   		"language":"{language}"
}
"""
)

NPC_CONFIG = json.loads(
    """
    {
        "name": "{name}",
        "desc": "{desc}",
        "mood": "{mood}",
        "location": "{location}",
        "memory": "{memory}"
    }
"""
)

CONV_CONFIG = json.loads(
    """
    {
        "func": "create_conversation",
        "npc": "{npc}",
        "location": "{location}",
        "topic": "{topic}",
        "observation": "{observations}",
        "starting": "{starting}",
        "player_desc": "{player_desc}",
        "length": "{length}"
    }
"""
)

CONV_SCRIPT = json.loads(
    """
    {
        "name": "conversation",
        "id": "{id}",
        "length": "{length}",
        "location": "{location}",
        "lines": "{lines}"
    }
"""
)

CONV_CNFM = json.loads(
    """
    {
        "func": "confirm_conversation_line",
        "conversation_id": "{id}",
        "index": "{index}"
    }
"""
)

CONV_LINE = json.loads(
    """
    {
    "type": "{type}",
    "state": "{state}",
    "name": "{name}",
    "mood": "{mood}",
    "words": "{words}",
    "action": "{action}"
    }
"""
)

CONV_RECRE = json.loads(
    """
    {
        "func": "re_create_conversation",
        "id": "{id}",
        "interruption": "{interruption}"
    }
"""
)

ALL_ACTIONS = ["stay", "move", "chat"]
ALL_PLACES = ["李大爷家", "王大妈家", "广场", "瓜田", "酒吧", "警局"]
ALL_MOODS = ["正常", "焦急", "严肃", "开心", "伤心"]

<<<<<<< HEAD
if __name__ == "__main__":
    #NPC_CONFIG.format(name="李大爷", desc="是个好人", mood="正常", location="李大爷家", memory=[])
    print(INIT_PACK)
=======
# get your token in http://hf.co/settings/tokens
HF_TOKEN = "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"

HF_EMBEDDING_GANYMEDENIL = {
    # https://huggingface.co/GanymedeNil/text2vec-large-chinese
    "model_id": "GanymedeNil/text2vec-large-chinese",
    "dim": 768,
    "hf_url": "https://api-inference.huggingface.co/pipeline/feature-extraction/GanymedeNil/text2vec-large-chinese",
}

HF_EMBEDDING_SBERT_CHINESE = {
    # https://huggingface.co/uer/sbert-base-chinese-nli
    "model_id": "uer/sbert-base-chinese-nli",
    "dim": 768,
    "hf_url": "https://api-inference.huggingface.co/pipeline/feature-extraction/uer/sbert-base-chinese-nli",
}

HF_EMBEDDING_MINILM = {
    # https://huggingface.co/sentence-transformers/all-MiniLM-L6-v2
    "model_id": "sentence-transformers/all-MiniLM-L6-v2",
    "dim": 384,
    "hf_url": "https://api-inference.huggingface.co/pipeline/feature-extraction/sentence-transformers/all-MiniLM-L6-v2",
}

PINECONE_CONFIG = {
    "pinecone_api_key": "c977466b-6661-4caf-b281-81655366d149",
    "pinecone_environment": "us-west1-gcp-free",
    "pinecone_index_name": "npc-engine",
    "pinecone_index_dim": 768,
}

NPC_MEMORY_CONFIG = {
    # pinecone
    "pinecone_api_key": PINECONE_CONFIG["pinecone_api_key"],
    "pinecone_environment": PINECONE_CONFIG["pinecone_environment"],
    "pinecone_index_name": PINECONE_CONFIG["pinecone_index_name"],
    "pinecone_index_dim": PINECONE_CONFIG["pinecone_index_dim"],
    # huggingface
    "hf_token": HF_TOKEN,
    "hf_model_id": HF_EMBEDDING_SBERT_CHINESE["model_id"],
    "hf_dim": HF_EMBEDDING_SBERT_CHINESE["dim"],
    "hf_api_url": HF_EMBEDDING_SBERT_CHINESE["hf_url"],
    "hf_headers": {"Authorization": f"Bearer {HF_TOKEN}"},
    # db
    "db_dir": "./npc_memory.db",
}

# assert dim of hf model == dim of pinecone index
assert (
    PINECONE_CONFIG["pinecone_index_dim"] == NPC_MEMORY_CONFIG["hf_dim"]
), "dim of hf model != dim of pinecone index"


if __name__ == "__main__":
    pass
>>>>>>> 235b860a
<|MERGE_RESOLUTION|>--- conflicted
+++ resolved
@@ -130,11 +130,6 @@
 ALL_PLACES = ["李大爷家", "王大妈家", "广场", "瓜田", "酒吧", "警局"]
 ALL_MOODS = ["正常", "焦急", "严肃", "开心", "伤心"]
 
-<<<<<<< HEAD
-if __name__ == "__main__":
-    #NPC_CONFIG.format(name="李大爷", desc="是个好人", mood="正常", location="李大爷家", memory=[])
-    print(INIT_PACK)
-=======
 # get your token in http://hf.co/settings/tokens
 HF_TOKEN = "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"
 
@@ -189,5 +184,4 @@
 
 
 if __name__ == "__main__":
-    pass
->>>>>>> 235b860a
+    pass