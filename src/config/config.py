--- conflicted
+++ resolved
@@ -8,7 +8,6 @@
 import logging
 from pathlib import Path
 import time
-
 
 # 项目主路径
 PROJECT_ROOT_PATH = Path(__file__).parent.parent.parent
@@ -34,21 +33,16 @@
 CONSOLE_HANDLER.setFormatter(logging.Formatter(LOG_FORMAT))
 
 # 文件处理器
-FILE_HANDLER = logging.FileHandler(LOG_FILE_PATH / f'engine_{time_str}.log')
+#FILE_HANDLER = logging.FileHandler(LOG_FILE_PATH / f'engine_{time_str}.log')
+FILE_HANDLER = logging.FileHandler("C:/Users/fdsdfs/Desktop/yzj_code/npc-engine/logs/new_log.log")
 FILE_HANDLER.setLevel(FILE_LOG_LEVEL)
 FILE_HANDLER.setFormatter(logging.Formatter(LOG_FORMAT))
 
-<<<<<<< HEAD
-# 项目主路径
-PROJECT_ROOT_PATH = Path(__file__).parent.parent.parent
-MEMORY_DB_PATH = PROJECT_ROOT_PATH / "src" / "data" / "npc_memory.db"
-=======
 # 根记录器
 ROOT_LOGGER = logging.getLogger()
 ROOT_LOGGER.setLevel(logging.DEBUG)
 ROOT_LOGGER.addHandler(CONSOLE_HANDLER)
 ROOT_LOGGER.addHandler(FILE_HANDLER)
->>>>>>> f5b59813
 
 # KEYS
 ZHIPU_KEY = "3fe121b978f1f456cfac1d2a1a9d8c06.iQsBvb1F54iFYfZq"
@@ -95,6 +89,7 @@
         "observation": "{observations}",
         "starting": "{starting}",
         "player_desc": "{player_desc}",
+        "memory_k": "{memory_k}",
         "length": "{length}"
     }
 """
