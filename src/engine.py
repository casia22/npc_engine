"""
Filename: engine.py
Author: Mengshi, Yangzejun
Contact: ..., yzj_cs_ilstar@163.com
"""

import asyncio
import nest_asyncio
import datetime
import json
import logging
import socket
import threading
import traceback
import uuid
from typing import List, Dict, Any, Tuple

nest_asyncio.apply()

import colorama
import openai
#import zhipuai

# 这部分代码保证项目能被python解释器搜索到
from pathlib import Path
import sys

sys.path.append(str(Path(__file__).parent.parent.parent))

from npc_engine.src.npc.action import ActionItem
from npc_engine.src.npc.npc import NPC
from npc_engine.src.npc.knowledge import PublicKnowledge, SceneConfig
from npc_engine.src.config.template import EnginePrompt
from npc_engine.src.npc.conversation import Conversation
from npc_engine.src.utils.send_utils import send_data

colorama.init()
from colorama import Fore, Style
from npc_engine.src.config.config import (OPENAI_BASE, OPENAI_KEY, OPENAI_MODEL, ZHIPU_KEY,CONFIG_PATH,
                                          CONSOLE_HANDLER,FILE_HANDLER,PROJECT_ROOT_PATH,NPC_MEMORY_CONFIG)
from npc_engine.src.utils.embedding import LocalEmbedding, HuggingFaceEmbedding, BaseEmbeddingModel

# key配置
#zhipuai.api_key = ZHIPU_KEY
openai.api_key = OPENAI_KEY
openai.api_base = OPENAI_BASE

# LOGGER配置
logger = logging.getLogger("ENGINE")
CONSOLE_HANDLER.setLevel(logging.DEBUG)
logger.addHandler(CONSOLE_HANDLER)
logger.addHandler(FILE_HANDLER)
logger.setLevel(logging.DEBUG)

class NPCEngine:
    """
    项目的核心入口类，扮演着一个Router的角色，负责接受相应的包并出发对应函数返回结果给游戏。
    engine的实现是基于socket UDP的，并发处理主要靠coroutine实现。
    """

    def __init__(
        self,
        engine_url="::1",
        engine_port=8199,
        game_url="::1",
        game_port=8084,
        model=OPENAI_MODEL,
        logo=True,
    ):
        logger.info("initializing NPC-ENGINE")
        if logo:
            print(
                Fore.BLUE
                + """
             _   _ ______  _____  _____  _   _  _____  _____  _   _  _____
            | \ | || ___ \/  __ \|  ___|| \ | ||  __ \|_   _|| \ | ||  ___|
            |  \| || |_/ /| /  \/| |__  |  \| || |  \/  | |  |  \| || |__
            | . ` ||  __/ | |    |  __| | . ` || | __   | |  | . ` ||  __|
            | |\  || |    | \__/\| |___ | |\  || |_\ \ _| |_ | |\  || |___
            \_| \_/\_|     \____/\____/ \_| \_/ \____/ \___/ \_| \_/\____/
            """
                + Style.RESET_ALL
            )
            print(
                """
                _
               | |
               | |__   _   _
               | '_ \ | | | |
               | |_) || |_| |
               |_.__/  \__, |
             _____      __/ |            _ ___  ___        _          _
            /  __ \    |___/            (_)|  \/  |       | |        (_)
            | /  \/  ___    __ _  _ __   _ | .  . |  __ _ | |_  _ __  _ __  __
            | |     / _ \  / _` || '_ \ | || |\/| | / _` || __|| '__|| |\ \/ /
            | \__/\| (_) || (_| || | | || || |  | || (_| || |_ | |   | | >  <
             \____/ \___/  \__, ||_| |_||_|\_|  |_/ \__,_| \__||_|   |_|/_/\_\\
                            __/ |
                           |___/
            """)
        # 加载引擎网络组件
        self.engine_port = engine_port
        self.engine_url = engine_url
        self.game_url = game_url
        self.game_port = game_port
        self.conversation_dict = {}
        self.npc_dict = {}
        self.action_dict = {}
        self.sock = socket.socket(socket.AF_INET6, socket.SOCK_DGRAM)  # 使用IPv6地址
        self.sock.setsockopt(socket.SOL_SOCKET, socket.SO_REUSEADDR, 1)  # 添加这一行
        print(
            Fore.GREEN
            + f"listening on [::]:{self.engine_port}, sending data to {self.game_url}:{self.game_port}, using model {model}"
            + Style.RESET_ALL
        )
        self.sock.bind((engine_url, self.engine_port))  # 修改为IPv6地址绑定方式 todo:这里可能要改为::1
        self.model = model
        self.listen_thread = threading.Thread(target=self.listen)
        self.listen_thread.start()
        
        # 加载模型embedding模型
        if NPC_MEMORY_CONFIG["hf_embedding_online"]:
            logger.info("using online embedding model")
            self.embedding_model = HuggingFaceEmbedding(model_name=NPC_MEMORY_CONFIG["hf_model_id"], vector_width=NPC_MEMORY_CONFIG["hf_dim"])
        else:
            logger.info("using local embedding model")
            self.embedding_model = LocalEmbedding(model_name=NPC_MEMORY_CONFIG["hf_model_id"], vector_width=NPC_MEMORY_CONFIG["hf_dim"])
        # 上面👆的embedding_model
        self.public_knowledge = PublicKnowledge()

        logger.info("using local embedding model")
        logger.info("initialized NPC-ENGINE")

    def listen(self, buffer_size=400000):
        """
        监听端口，接收游戏发送的数据,并根据数据调用相应的函数
        :return:
        """
        print(f"listening on [::]:{self.engine_port}")
        logger.info(f"listening on [::]:{self.engine_port}")
        buffer = {}
        while True:
            data, addr = self.sock.recvfrom(buffer_size)
            # 解析UDP数据包头部
            # print(data)
            msg_id, packet_no, total_packets, pack = data.split(b"@", 3)
            packet_no = int(packet_no)
            total_packets = int(total_packets)
            # 缓存数据包
            if msg_id not in buffer:
                buffer[msg_id] = [b""] * total_packets
            buffer[msg_id][packet_no - 1] = pack
            # 检查是否所有数据包都已接收
            if not any(part == b"" for part in buffer[msg_id]):
                # 重组消息
                msg_str = b"".join(buffer[msg_id]).decode("utf-8")
                json_data = json.loads(msg_str)
                logger.debug(f"received packet {json_data}")
                FILE_HANDLER.flush()
                try:
                    # 按照完整数据包的func字段调用相应的函数
                    if "func" in json_data.keys():
                        func_name = json_data["func"]
                        if hasattr(self, func_name):
                            func = getattr(self, func_name)
                            # TODO 多个func函数并没有异步函数
                            asyncio.run(func(json_data))
                        # test
                        if "init" in json_data["func"]:
                            logger.info(f"[NPC-ENGINE]<UDP INIT>: {json_data}")
                        if "create_conversation" in json_data["func"]:
                            logger.info(f"[NPC-ENGINE]<create_conversation>: {json_data}")
                        if "confirm_conversation" in json_data["func"]:
                            logger.info(f"[NPC-ENGINE]<confirm_conversation>: {json_data}")
                        if "close" in json_data["func"]:
                            logger.info(f"[NPC-ENGINE]<close>: {json_data}")

                except json.JSONDecodeError:
                    # print the raw data and the address of the sender and the time and the traceback
                    print(
                        f"json decode error: {data} from {addr} at {datetime.datetime.now()}"
                    )
                    # print error getting key
                    print(f"error getting key: {json_data['func']}")
                    logger.error(traceback.format_exc())
                except Exception as e:
                    print(f"error: {e}")
                    logger.error(traceback.format_exc())
                    pass

    async def batch_search_memory(self,
                                  npcs: List[str],
                                  query: str,
                                  memory_k: int):
        tasks = {}
        memories_items = {}
        loop = asyncio.get_event_loop()
        for npc in npcs:
            new_task = loop.create_task(npc.memory.search_memory(query_text=query,
                                                                 query_game_time="Time",
                                                                 k=memory_k))

            tasks[npc.name] = new_task

        for _, task in tasks.items():
            loop.run_until_complete(task)

        for name, task in tasks.items():
            memories_items[name] = task.result()

        return memories_items

    async def create_conversation(self, json_data):
        # TODO 考虑数据包是否需要传送state参数，不需要则可以直接删除
        """
        根据游戏发送的Conversation信息，创建Conversation剧本并返回；
        直到对话都被确认，Conversation才会被销毁.
        create_conversation游戏端发给引擎的包
        {
            "func": "create_conversation",
            "npc": ["王大妈","李大爷"],     # 参与对话的NPC
            "location": "李大爷家卧室",      # 对话地点
            "scenario_name": "李大爷家",
            "topic": "王大妈想要切了自己的西瓜给李大爷吃，并收钱", # 对话主题，可以留空，会自动生成topic
            "npc_states": [
                    {
                        "position": "李大爷家",
                        "observation": {
                                "people": ["李大爷", "村长", "隐形李飞飞"],
                                "items": ["椅子#1","椅子#2","椅子#3[李大爷占用]","床"],
                                "locations": ["李大爷家大门","李大爷家后门","李大爷家院子"]
                                        },
                        "backpack":["优质西瓜", "大砍刀", "黄金首饰"]
                    },
                    {
                        "position": "李大爷家",
                        "observation": {
                                "people": ["王大妈", "村长", "隐形李飞飞"],
                                "items": ["椅子#1","椅子#2","椅子#3[李大爷占用]","床"],
                                "locations": ["李大爷家大门","李大爷家后门","李大爷家院子"]
                                        },
                        "backpack":["黄瓜", "1000元", "老报纸"]
                    },
                    ],
            "starting": "你好，嫩们在干啥腻？",  # 玩家说的话，可选留空
            "player_desc": "玩家是一个疯狂的冒险者，喜欢吃圆圆的东西",  # 玩家的描述，可选留空
            "memory_k": 3,  # npc的记忆检索条数，必须填写
            "length": "M"  # 可以选择的剧本长度，S M L X 可选。 
            "stream": True  # 是否需要采用流式数据包格式
        }

        :param json_data:
        :return:
        """
        # get language setup and obtain corresponding system_prompt for Conversation
        names: List[str] = json_data["npc"]
        states: List[Dict[str, Any]] = json_data["npc_states"]
        npc_refs = [self.npc_dict[name] for name in names]
        location: str = json_data["location"]
        scenario_name: str = json_data["scenario_name"]
        topic: str = json_data["topic"]
        length: str = json_data["length"]
        stream: bool = json_data["stream"]
        memory_k = json_data["memory_k"]

        # 初始化群体描述、心情和记忆
        descs: List[str] = [npc.desc for npc in npc_refs] + [json_data["player_desc"]]
        moods: List[str] = [npc.mood for npc in npc_refs]
        memories: List[str] = []  # 记忆来自于init初始化中的记忆参数
        memories_items = await self.batch_search_memory(npcs=npc_refs, query=topic, memory_k=memory_k)

        for name in names:
            items_list = memories_items[name]["related_memories"] + list(memories_items[name]["latest_memories"])
            memory_content = [m_item.text for m_item in items_list]
            memories.append(memory_content)

        # 初始化群体观察和常识
        starting: str = json_data["starting"]

        # 如果没有指定topic，就GPT生成一个
        if topic == "":
            #logger.error("There is no topic for creating a conversation.")
            topic = self.get_random_topic(names, location, scenario_name, states, self.language)

        # 根据语言选择对应的系统提示函数
        self.engine_prompt.reset_knowledge(knowledge=self.public_knowledge, scenario_name=scenario_name)
        system_prompt_func = getattr(
            self.engine_prompt, "prompt_for_conversation_" + self.language.lower()
        )
        system_prompt, query_prompt = system_prompt_func(
            names=names,
            location=location,
            topic=topic,
            descs=descs,
            moods=moods,
            memories=memories,  # init参数中的记忆、addmemory的记忆被添加到创建对话prompt里面
            states=states,
            starting=starting,
            length=length
        )

        convo = Conversation(
            names=names,
            location=location,
            scenario_name=scenario_name,
            topic=topic,
            system_prompt=system_prompt,
            query_prompt=query_prompt,
            language=self.language,
            model=self.model,
            stream = stream,
            sock = self.sock,
            game_url = self.game_url,
            game_port = self.game_port,
        )  # todo: 这里engine会等待OPENAI并无法处理新的接收

        self.conversation_dict[convo.convo_id] = convo
        # script = convo.generate_script()

    async def re_create_conversation(self, json_data):
        # TODO 对话的再创建的提示词中缺乏对原对话房间角色的信息描述，且没有任何观测描述，需要和create统一一下
        """
        根据游戏发送的Conversation打断包中id，找到原来的Conversation对象，重新生成剧本并返回；
        打断包例:
        {
        "func":"re_create_conversation",
        "id":"1234567890",
        "character":"小明",
        "interruption": "我认为这儿需要在交流", # 玩家插入发言,可以留空
        "player_desc": "是一名老师", # 玩家的个性描述
        "memory_k": 3,
        "length": "X",
        "stream": True,
        }

        location: str = "",
        topic: str = "",
        mood: str = "",
        descs: List[str] = None,
        memories: List[List[str]] = None,
        history: List[str] = None,

        :param json_data:
        :return:
        """
        conversation_id = json_data["id"]
        character = json_data["character"]
        interruption = json_data["interruption"]
        player_desc = json_data["player_desc"]
        memory_k = json_data["memory_k"]
        length = json_data["length"]
        stream = json_data["stream"]

        if conversation_id in self.conversation_dict:
            convo = self.conversation_dict[conversation_id]
            names = convo.names
            location = convo.location
            topic = convo.topic
            mood = self.npc_dict[character].mood
            npc_refs = [self.npc_dict[name] for name in names]
            descs = [npc.desc for npc in npc_refs]
            
            if character != "":
                npc_refs.append(self.npc_dict[character])
                descs += [self.npc_dict[character].desc]
            else:
                descs += [player_desc]

            memories: List[str] = []  # 记忆来自于init初始化中的记忆参数
            memories_items = await self.batch_search_memory(npcs=npc_refs, query=topic, memory_k=memory_k)
            
            for name in names:
                items_list = memories_items[name]["related_memories"] + list(memories_items[name]["latest_memories"])
                memory_content = [m_item.text for m_item in items_list]
                memories.append(memory_content)

            history = convo.script_perform

            self.engine_prompt.reset_knowledge(knowledge=self.public_knowledge, scenario_name=convo.scenario_name)
            system_prompt, query_prompt = self.engine_prompt.prompt_for_re_creation(names = names,
                                                                                    location = location,
                                                                                    topic = topic,
                                                                                    character = character,
                                                                                    mood = mood,
                                                                                    descs = descs,
                                                                                    memories = memories,
                                                                                    interruption = interruption,
                                                                                    length = length,
                                                                                    history = history)
            convo.set_stream(stream)
            convo.re_generate_script(character, system_prompt, query_prompt)

    async def get_random_topic(
        self, names: List[str], location: str, scenario_name:str, states: Dict[str, Dict[str, Any]], language: str
    ) -> str:
        """
        使用GPT为对话生成一个随机的topic
        :param names: 参与对话的NPC名称列表
        :param location: 对话地点
        :param scenario_name: 对话场景
        :param states: 角色状态信息
        :param language: 语言
        :return: 随机生成的话题
        """
        self.engine_prompt.reset_knowledge(knowledge=self.public_knowledge, scenario_name=scenario_name)
        system_topic, query_prompt = self.engine_prompt.prompt_for_topic(
            names=names, location=location, states=states, language=language
        )
        response = openai.ChatCompletion.create(
            model=self.model, messages=[system_topic, query_prompt]
        )
        topic: str = response["choices"][0]["message"]["content"].strip()
        return topic

    async def init(self, json_data):
        """
        初始化NPC对象，ACTION对象。
        1.按init包中的scene字段加载指定场景的NPC和ACTION。
            如果scenario文件中的npc已经初始化过了，就略过，不再初始化。
        2.如果init包npc字段不为空，那就在内存中覆盖掉对应的NPC对象。
                                如果不存在这个NPC，就新建一个NPC对象。
        3.如果init包npc字段不为空，会添加UDP参数的NPC到people knowledge里面

        例子：
        {
        "func":"init",
        # 必填字段，代表在什么场景初始化
        "scene_name":"雁栖村"
        "language": "E" or "C",
        # 下面是🉑️选
        "npc": [], # 可以留空，默认按照your_scene_name.json初始化场景NPC。非空则在之前基础上添加。
        }
        :param json_data:
        :return:
        """
        # 获得场景对象
        scene_name = json_data["scene_name"]
        scene_config: SceneConfig = self.public_knowledge.get_scene(scene_name=scene_name)

        # 根据知识创建引擎提示词的实例
        self.engine_prompt = EnginePrompt(knowledge=self.public_knowledge, scenario_name=scene_name)
        logger.debug(f"generate engine prompt done")

        # 按照action字段，添加新的ACTION
        for action_name in self.public_knowledge.get_actions(scenario_name=scene_name):
            with open(CONFIG_PATH / "action" / (action_name + ".json"), "r", encoding="utf-8") as file:
                action_json = json.load(file)
            action_item = ActionItem(
                name=action_json["name"],
                definition=action_json['definition'],
                example=action_json['example'],
                log_template=action_json["log_template"],
                multi_param=action_json["multi_param"],
            )
            self.action_dict[action_item.name] = action_item
            logger.debug(f"<DISK ACT INIT> action:{action_item.name}")

        # 按照npc字段，添加磁盘中JSON对应的NPC
        for npc_name in self.public_knowledge.get_people(scenario_name=scene_name):
            try:
                with open(CONFIG_PATH / "npc" / (npc_name + ".json"), "r", encoding="utf-8") as file:
                    npc_json = json.load(file)
            except FileNotFoundError:
                logger.warning(f"NPC {npc_name} not found in disk, skip")
                continue
            except json.decoder.JSONDecodeError:
                logger.warning(f"NPC {npc_name} json decode error, check the format of {npc_name}.json, skip")
                continue
            """
            {
              "name":"李大爷",
              "desc": "李大爷是一个普通的种瓜老头，戴着文邹邹的金丝眼镜，喜欢喝茶，平常最爱吃烤烧鸡喝乌龙茶；上午他喜欢呆在家里喝茶，下午他会在村口卖瓜，晚上他会去瓜田护理自己的西瓜",
              "mood":"开心",
              "scenario_name": "李大爷家",
              "npc_state": {
                    "position": "李大爷家卧室",
                    "observation": {
                            "people": ["王大妈", "村长", "隐形李飞飞"],
                            "items": ["椅子#1","椅子#2","椅子#3[李大爷占用]","床"],
                            "locations": ["李大爷家大门","李大爷家后门","李大爷家院子"]
                                  },
                    "backpack":["黄瓜", "1000元", "老报纸"]
                         },
              "memory":["20年前在工厂表现优异获得表彰。","15年前在工厂收了两个徒弟。","8年前李大爷的两个徒弟在工厂表现优异都获得表彰。","6年前从工厂辞职并过上普通的生活。","4年前孩子看望李大爷并带上大爷最爱喝的乌龙茶。"]
            }
            """
            # 如果已经存在NPC在内存中，则不再config从加载覆盖
            if npc_json["name"] in self.npc_dict.keys():
                npc_name = npc_json["name"]
                logger.debug(f"NPC {npc_name} 已经被初始化，跳过")
                continue

            npc = NPC(
                name=npc_json["name"],
                desc=npc_json["desc"],
                public_knowledge=self.public_knowledge,
                scenario_name=scene_name,
                # 初始化NPC的状态，目前背包和观察都初始化为空
                state={
                    'position': npc_json["npc_state"]["position"],
                    'backpack': npc_json["npc_state"]["backpack"],
                    'ob_people': npc_json["npc_state"]["observation"]["people"],
                    'ob_items': npc_json["npc_state"]["observation"]["items"],
                    'ob_locations': npc_json["npc_state"]["observation"]["locations"]
                },
                action_dict=self.action_dict,
                mood=npc_json["mood"],
                memory=npc_json["memory"],
                model=self.model,
                embedding_model=self.embedding_model
            )
            await npc.async_init()
            self.npc_dict[npc.name] = npc
            logger.debug(f"<DISK NPC INIT>npc:{npc.name}")
        # 按照GAME回传的init包中的npc字段，添加新的NPC
        additional_npc = []  # 由init数据包设置的新NPC
        if "npc" in json_data:
            for npc_data in json_data["npc"]:
                # 如果已经存在NPC在内存中，则依然从UDP参数覆盖(UDP参数我们认为有更高的优先级)
                npc = NPC(
                    name=npc_data["name"],
                    desc=npc_data["desc"],
                    public_knowledge=self.public_knowledge,
                    scenario_name=scene_name,
                    # 初始化NPC的状态
                    state={
                        'position': npc_data["npc_state"]["position"],
                        'backpack': npc_data["npc_state"]["backpack"],
                        'ob_people': npc_data["npc_state"]["observation"]["people"],
                        'ob_items': npc_data["npc_state"]["observation"]["items"],
                        'ob_locations': npc_data["npc_state"]["observation"]["locations"]
                    },
                    action_dict=self.action_dict,
                    mood=npc_data["mood"],
                    memory=npc_data["memory"],
                    model=self.model,
                    embedding_model=self.embedding_model
                )
                await npc.async_init()
                self.npc_dict[npc.name] = npc
                additional_npc.append(npc.name)
                logger.debug(f"<UDP NPC INIT> npc:{npc.name}")
        # UDP发送过来的新NPC，也被视为people常识，knowledge需要更新
        appended_npc = [npc_name for npc_name in additional_npc if npc_name not in self.public_knowledge.get_people(scenario_name=scene_name)]
        self.public_knowledge.update_people(scenario_name=scene_name, content=list(set(scene_config.all_people + additional_npc)))
        logger.debug(f"knowledge update done, people:{self.public_knowledge.get_people(scenario_name=scene_name)}, "
                     f"appended npc:{appended_npc}")

        # language
        self.language = json_data["language"]

        self.send_data({"name": "inited", "status": "success"})

    async def confirm_conversation_line(self, json_data):
        """
        接受确认包，将游戏发过来对应的conversation和idx 添加到 npc的memory中。
        例：
        {"func":"confirm_conversation_line",
         "conversation_id":"1234567890",
         "index":12
        } # index是对话的第几句话,从0开始计数,只有确认包发送后才会被添加到记忆里。

        :param json_data:
        :return:
        """
        conversation_id = json_data["conversation_id"]
        index = json_data["index"]
        if conversation_id in self.conversation_dict:
            convo = self.conversation_dict[conversation_id]
            memory_add, mood_change = convo.add_temp_memory(index)
            if len(memory_add.keys()) != 0:
                await self.npc_information_update(memory_add, mood_change)

    async def npc_information_update(self, memory_add, mood_change):
        """
        将对话的内容添加到对应NPC的记忆list中，以第三人称的方式
        例如：
            李大爷 talked with 王大妈,村长 from 2021-01-01 12:00:00 to 2021-01-01 12:00:00.
            (被放入李大爷的记忆中)
        :params memory_add:
        :return:
        """
        # 得到对话类中的人名列表
        for name in memory_add.keys():
            npc = self.npc_dict[name]
            await npc.memory.add_memory_text(text="\n".join(memory_add[name]), game_time="Time")
            logger.debug(f"npc {name} add conversation pieces into memory done")
            npc.mood = mood_change[name]
            logger.debug(f"npc {name} update mood done")

    async def action_done(self, json_data: Dict[str, Any]):
        """
        如果游戏成功执行了动作，那么就将动作和参数存入记忆中 更新purpose 生成新的action然后传给GAME
        如果执行失败，那就结合失败原因存入记忆
        GAME传回数据例子:
        {
            "func":"action_done",
            "npc_name": "王大妈",
            "status": "success/fail",
            "scenario_name": "李大爷家",
            "npc_state": {
              "position": "李大爷家卧室",
              "observation": {
                      "people": ["李大爷", "村长", "李飞飞"],
                      "items": ["椅子#1","椅子#2","椅子#3[李大爷占用]","床"],
                      "locations": ["李大爷家大门","李大爷家后门","李大爷家院子"]
                            },
              "backpack":["优质西瓜", "大砍刀", "黄金首饰"]
            },
            "time": "2021-01-01 12:00:00", # 游戏世界的时间戳

            "action":"mov",
            "object":"李大爷家",
            "parameters":[],
            "reason": "", # "王大妈在去往‘警察局’的路上被李大爷打断"
        }

        本函数返回给GAME的数据例子:
        {
        "name":"action",
        "npc_name":"李大妈",
        "action":"mov",
        "object":"李大爷家",
        "parameters":[],
        }
        """
        status:str = json_data["status"]
        action_item:ActionItem = self.action_dict[json_data["action"]]
        npc_name:str = json_data["npc_name"]
        scenario_name:str = json_data["scenario_name"]
        npc:NPC = self.npc_dict[npc_name]
        if status == "success":
            action_log: str = action_item.get_log(npc_name, json_data["object"], json_data["parameters"],
                                                  reason=json_data["reason"])
        else:
            action_log: str = action_item.get_log(npc_name, json_data["object"], json_data["parameters"],
                                                  reason=json_data["reason"])
        # 更新NPC允许的动作
        npc.set_known_actions(list(self.action_dict.keys()))
        npc.set_action_dict(self.action_dict)
        # 更新NPC的状态
        npc.set_state(json_data['npc_state'])
        # 更新NPC的场景属性(自动更新scenario_knowledge和自动更新scenario属性)
        npc.set_scenario(scenario_name)
        # 添加NPC记忆
        await npc.memory.add_memory_text(action_log, game_time=json_data["time"])
        # 更新purpose
        npc.purpose = await npc.get_purpose(time=json_data["time"], k=3)
        # 生成新的action
        new_action: Dict[str, Any] = await npc.get_action(time=json_data["time"], k=3)
        action_packet = new_action
        action_packet["name"] = "action"
        # 发送新的action到环境
        self.send_script(action_packet)
        logger.debug(f"""[NPC-ENGINE]<action_done> 
                        npc_name:{npc.name}, 
                        purpose: {npc.purpose},
                        action:{action_packet}
                        to game""")

    async def wake_up(self, json_data):
        """
        NPC激活，
            游戏端检测到有NPC长时间无action/游戏初始化init时 被调用
            根据observation，location等字段，生成一个action，然后将action发送给游戏端

        GAME发送过来的数据例子:
        {
            "func":"wake_up",
            "npc_name": "王大妈",
            "scenario_name": "李大爷家",
            "npc_state": {
              "position": "李大爷家卧室",
              "observation": {
                      "people": ["李大爷", "村长", "李飞飞"],
                      "items": ["椅子#1","椅子#2","椅子#3[李大爷占用]","床"],
                      "locations": ["李大爷家大门","李大爷家后门","李大爷家院子"]
                            },
              "backpack":["优质西瓜", "大砍刀", "黄金首饰"]
            },
            "time": "2021-01-01 12:00:00", # 游戏世界的时间戳
        }

        本函数返回给GAME的数据例子:
        {
            "name":"action",
            "npc_name":"王大妈",
            "action":"chat",
            "object":"李大爷",
            "parameters":["你吃饭了没？"],
        }
        :param json_data:
        :return:
        """
        # 获得NPC的引用
        npc_name = json_data["npc_name"]
        npc = self.npc_dict[npc_name]
        # 更新NPC允许的动作
        npc.set_known_actions(list(self.action_dict.keys()))
        # 更新NPC的状态
        npc.set_state(json_data['npc_state'])
        npc.set_scenario(scenario=json_data["scenario_name"])
        # 更新NPC的purpose
        npc.purpose = await npc.get_purpose(time=json_data["time"], k=3)
        # 生成新的action
        new_action = await npc.get_action(time=json_data["time"], k=3)
        action_packet = new_action
        action_packet["name"] = "action"
        # 发送新的action到环境
        self.send_script(action_packet)
        logger.debug(f"""[NPC-ENGINE]<wake_up> 
                        npc_name: {npc.name}, 
                        purpose: {npc.purpose} 
                        action: {action_packet} 
                        to game""")

<<<<<<< HEAD
    async def talk2npc(self, json_data):
        """
        玩家跟NPC进行交流,
            函数会先根据玩家对话检索相关记忆，产生回答、action和目的。
            玩家的问句和NPC的回答会被组合，放入记忆。
            (记忆条件下，同时产生purpose、action、回答，这样保证了高一致性)
            (action发给game后，自动进入action_done的loop)

        GAME发送过来的数据例子:
        {
            "func":"talk2npc",
            "npc_name":"警员1",
            "time": "2021-01-01 12:00:00", # 游戏世界的时间戳

            # NPC的状态
            "scenario_name": "警察局",
            "npc_state": {
              "position": "雁栖村入口",
              "observation": {
                      "people": ["囚犯阿呆","警员1","警员2"],
                      "items": ["椅子#1","椅子#2","椅子#3[李大爷占用]","床"],
                      "locations": ["李大爷家大门","李大爷家后门","李大爷家院子"]
                            },
              "backpack":["优质西瓜", "大砍刀", "黄金首饰"]
            },
            # player的信息
            "player_name":"旅行者小王",
            "speech_content":"你好，我是旅行者小王, 我要报警, 在林区中好像有人偷砍树",
            "items_visible": ["金丝眼镜", "旅行签证", "望远镜"],
            "state": "旅行者小王正在严肃地站着，衣冠规整，手扶着金丝眼镜",
        }

        本函数返回给GAME的数据例子:
        {
            "name":"talk_result",
            "npc_name":"王大妈",
            "answer":"你吃饭了没？"
            "actions": [{
                "name":"action",
                "npc_name":"王大妈",
                "action":"mov",
                "object":"雁栖村入口",
                "parameters":[],
                        }]
            }
        :param json_data:
        :return:
        """
        # 获得玩家信息
        player_name = json_data["player_name"]
        speech_content = json_data["speech_content"]
        items_visible = json_data["items_visible"]
        player_state = json_data["state"]

        # 获得NPC的引用
        npc_name = json_data["npc_name"]
        npc = self.npc_dict[npc_name]
        # 更新NPC允许的动作
        npc.set_known_actions(list(self.action_dict.keys()))
        # 更新NPC的状态
        npc.set_state(json_data['npc_state'])
        npc.set_scenario(scenario=json_data["scenario_name"])

        # 对当前情景进行描述，并存入记忆
        memory_desc: str = f"{player_name}对{npc.name}说:{speech_content}"
        await npc.memory.add_memory_text(memory_desc, game_time=json_data["time"])
        # 更新NPC的purpose
        # npc.purpose = await npc.get_purpose(time=json_data["time"], k=3) # todo:应该移动到response发送后面，强制依赖response更新新的action
        # 生成新的response
        response = await npc.get_npc_response(player_name=player_name, player_speech=speech_content,
                                                items_visible=items_visible, player_state_desc=player_state,
                                                time=json_data["time"], k=3)

        response["name"] = "talk_result"
        # 发送新的action到环境
        self.send_script(response)
        logger.debug(f"""[NPC-ENGINE]<talk2npc> 
                        npc_name: {npc.name}, 
                        purpose: {npc.purpose},
                        answer: {response["answer"]}
                        action: {response["actions"]} 
                        to game""")

    def send_script(self, script):
        """
        将script发送给游戏
        :param script:
        :return:
        """
        # print item with appropriate color
        print(
            "[NPC-ENGINE]sending script:",
            Fore.GREEN,
            json.dumps(script).encode(),
            Style.RESET_ALL,
            "to",
            (self.game_url, self.game_port),
        )
        self.send_data(script)

=======
>>>>>>> 75266612
    def send_data(self, data, max_packet_size=6000):
        """
        把DICT数据发送给游戏端口
        :param data:dict
        :param max_packet_size:
        :return:
        """
        # UUID作为消息ID
        msg_id = uuid.uuid4().hex
        # 将json字符串转换为bytes
        data = json.dumps(data).encode("utf-8")
        # 计算数据包总数
        packets = [
            data[i: i + max_packet_size] for i in range(0, len(data), max_packet_size)
        ]
        total_packets = len(packets)
        print(total_packets)

        for i, packet in enumerate(packets):
            # 构造UDP数据包头部
            print(
                "sending packet {} of {}, size: {} KB".format(
                    i + 1, total_packets, self.calculate_str_size_in_kb(packet)
                )
            )
            header = f"{msg_id}@{i + 1}@{total_packets}".encode("utf-8")
            # 发送UDP数据包
            self.sock.sendto(header + b"@" + packet, (self.game_url, self.game_port))

    def calculate_str_size_in_kb(self, string: bytes):
        # 获取字符串的字节数
        byte_size = len(string)
        # 将字节数转换成KB大小
        kb_size = byte_size / 1024
        return kb_size

    def save_npc_json(self):
        """
        保存NPC的json数据到本地
        :return:
        """
        logger.info(f"saving npc json, names:{self.npc_dict.keys()}")
        for npc in self.npc_dict.values():
            npc.save_memory()
        logger.info("npc json saved")

    def close(self, json_data):
        """
        关闭socket,结束Engine
        保存所有NPC的记忆到本地.
        可以被数据包触发：
            {
                "func":"close"
            }
        :return:
        """
        # 关闭socket
        self.sock.close()
        logger.debug("socket closed")
        # 保存所有NPC到本地
        self.save_npc_json()
        logger.info("Engine closing")
        # 退出程序
        sys.exit(0)


if __name__ == "__main__":
    engine = NPCEngine()<|MERGE_RESOLUTION|>--- conflicted
+++ resolved
@@ -299,6 +299,7 @@
             length=length
         )
 
+        # 创建Conversation，存入对象字典，生成剧本
         convo = Conversation(
             names=names,
             location=location,
@@ -368,7 +369,7 @@
 
             memories: List[str] = []  # 记忆来自于init初始化中的记忆参数
             memories_items = await self.batch_search_memory(npcs=npc_refs, query=topic, memory_k=memory_k)
-            
+
             for name in names:
                 items_list = memories_items[name]["related_memories"] + list(memories_items[name]["latest_memories"])
                 memory_content = [m_item.text for m_item in items_list]
@@ -714,7 +715,6 @@
                         action: {action_packet} 
                         to game""")
 
-<<<<<<< HEAD
     async def talk2npc(self, json_data):
         """
         玩家跟NPC进行交流,
@@ -815,8 +815,6 @@
         )
         self.send_data(script)
 
-=======
->>>>>>> 75266612
     def send_data(self, data, max_packet_size=6000):
         """
         把DICT数据发送给游戏端口
