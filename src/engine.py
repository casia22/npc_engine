"""
Filename: engine.py
Author: Mengshi, Yangzejun
Contact: ..., yzj_cs_ilstar@163.com
"""

import asyncio
import nest_asyncio
import datetime
import json
import logging
import socket
import threading
import traceback
import uuid
from typing import List, Dict, Any, Tuple

nest_asyncio.apply()

import colorama
import openai
import zhipuai

# 这部分代码保证项目能被python解释器搜索到
from pathlib import Path
import sys

sys.path.append(str(Path(__file__).parent.parent.parent))

from npc_engine.src.npc.action import ActionItem
from npc_engine.src.npc.npc import NPC
from npc_engine.src.npc.knowledge import PublicKnowledge, SceneConfig
from npc_engine.src.config.template import EnginePrompt
from npc_engine.src.npc.conversation import Conversation
from npc_engine.src.utils.send_utils import send_data

colorama.init()
from colorama import Fore, Style
<<<<<<< HEAD
from npc_engine.src.config.config import (OPENAI_BASE, OPENAI_KEY, OPENAI_MODEL, ZHIPU_KEY,CONFIG_PATH,
                                          CONSOLE_HANDLER,FILE_HANDLER,PROJECT_ROOT_PATH,NPC_MEMORY_CONFIG)
#from npc_engine.src.utils.embedding import LocalEmbedding, HuggingFaceEmbedding, BaseEmbeddingModel
from npc_engine.src.utils.embedding import HuggingFaceEmbedding
=======
from npc_engine.src.config.config import (OPENAI_BASE, OPENAI_KEY, OPENAI_MODEL, ZHIPU_KEY, CONFIG_PATH,
                                          CONSOLE_HANDLER, FILE_HANDLER, PROJECT_ROOT_PATH, NPC_MEMORY_CONFIG)
from npc_engine.src.utils.embedding import LocalEmbedding, HuggingFaceEmbedding, BaseEmbeddingModel
>>>>>>> a0389fbc

# key配置
zhipuai.api_key = ZHIPU_KEY
openai.api_key = OPENAI_KEY
openai.api_base = OPENAI_BASE

# LOGGER配置
logger = logging.getLogger("ENGINE")
CONSOLE_HANDLER.setLevel(logging.DEBUG)
logger.addHandler(CONSOLE_HANDLER)
logger.addHandler(FILE_HANDLER)
logger.setLevel(logging.DEBUG)


class NPCEngine:
    """
    项目的核心入口类，扮演着一个Router的角色，负责接受相应的包并出发对应函数返回结果给游戏。
    engine的实现是基于socket UDP的，并发处理主要靠coroutine实现。
    """

    def __init__(
        self,
        engine_url="::1",
        engine_port=8199,
        game_url="::1",
        game_port=8084,
        model=OPENAI_MODEL,
        logo=True,
    ):
        logger.info("initializing NPC-ENGINE")
        if logo:
            print(
                Fore.BLUE
                + """
             _   _ ______  _____  _____  _   _  _____  _____  _   _  _____
            | \ | || ___ \/  __ \|  ___|| \ | ||  __ \|_   _|| \ | ||  ___|
            |  \| || |_/ /| /  \/| |__  |  \| || |  \/  | |  |  \| || |__
            | . ` ||  __/ | |    |  __| | . ` || | __   | |  | . ` ||  __|
            | |\  || |    | \__/\| |___ | |\  || |_\ \ _| |_ | |\  || |___
            \_| \_/\_|     \____/\____/ \_| \_/ \____/ \___/ \_| \_/\____/
            """
                + Style.RESET_ALL
            )
            print(
                """
                _
               | |
               | |__   _   _
               | '_ \ | | | |
               | |_) || |_| |
               |_.__/  \__, |
             _____      __/ |            _ ___  ___        _          _
            /  __ \    |___/            (_)|  \/  |       | |        (_)
            | /  \/  ___    __ _  _ __   _ | .  . |  __ _ | |_  _ __  _ __  __
            | |     / _ \  / _` || '_ \ | || |\/| | / _` || __|| '__|| |\ \/ /
            | \__/\| (_) || (_| || | | || || |  | || (_| || |_ | |   | | >  <
             \____/ \___/  \__, ||_| |_||_|\_|  |_/ \__,_| \__||_|   |_|/_/\_\\
                            __/ |
                           |___/
            """)
        # 加载引擎网络组件
        self.engine_port = engine_port
        self.engine_url = engine_url
        self.game_url = game_url
        self.game_port = game_port
        self.conversation_dict = {}
        self.npc_dict = {}
        self.action_dict = {}
        self.sock = socket.socket(socket.AF_INET6, socket.SOCK_DGRAM)  # 使用IPv6地址
        self.sock.setsockopt(socket.SOL_SOCKET, socket.SO_REUSEADDR, 1)  # 添加这一行
        print(
            Fore.GREEN
            + f"listening on [::]:{self.engine_port}, sending data to {self.game_url}:{self.game_port}, using model {model}"
            + Style.RESET_ALL
        )
        self.sock.bind((engine_url, self.engine_port))  # 修改为IPv6地址绑定方式 todo:这里可能要改为::1
        self.model = model
        self.listen_thread = threading.Thread(target=self.listen)
        self.listen_thread.start()
        
        # 加载模型embedding模型
        if NPC_MEMORY_CONFIG["hf_embedding_online"]:
            logger.info("using online embedding model")
            self.embedding_model = HuggingFaceEmbedding(model_name=NPC_MEMORY_CONFIG["hf_model_id"], vector_width=NPC_MEMORY_CONFIG["hf_dim"])
        else:
            logger.info("using local embedding model")
<<<<<<< HEAD
            #self.embedding_model = LocalEmbedding(model_name=NPC_MEMORY_CONFIG["hf_model_id"], vector_width=NPC_MEMORY_CONFIG["hf_dim"])
=======
            self.embedding_model = LocalEmbedding(model_name=NPC_MEMORY_CONFIG["hf_model_id"], vector_width=NPC_MEMORY_CONFIG["hf_dim"])
        # 上面👆的embedding_model
        self.public_knowledge = PublicKnowledge()

        logger.info("using local embedding model")
>>>>>>> a0389fbc
        logger.info("initialized NPC-ENGINE")

    def listen(self, buffer_size=40000):
        """
        监听端口，接收游戏发送的数据,并根据数据调用相应的函数
        :return:
        """
        print(f"listening on [::]:{self.engine_port}")
        logger.info(f"listening on [::]:{self.engine_port}")
        buffer = {}
        while True:
            data, addr = self.sock.recvfrom(buffer_size)
            # 解析UDP数据包头部
            # print(data)
            msg_id, packet_no, total_packets, pack = data.split(b"@", 3)
            packet_no = int(packet_no)
            total_packets = int(total_packets)
            # 缓存数据包
            if msg_id not in buffer:
                buffer[msg_id] = [b""] * total_packets
            buffer[msg_id][packet_no - 1] = pack
            # 检查是否所有数据包都已接收
            if not any(part == b"" for part in buffer[msg_id]):
                # 重组消息
                msg_str = b"".join(buffer[msg_id]).decode("utf-8")
                json_data = json.loads(msg_str)
                logger.debug(f"received packet {json_data}")
                FILE_HANDLER.flush()
                try:
                    # 按照完整数据包的func字段调用相应的函数
                    if "func" in json_data.keys():
                        func_name = json_data["func"]
                        if hasattr(self, func_name):
                            func = getattr(self, func_name)
                            # TODO 多个func函数并没有异步函数
                            asyncio.run(func(json_data))
                        # test
                        if "init" in json_data["func"]:
                            logger.info(f"[NPC-ENGINE]<UDP INIT>: {json_data}")
                        if "create_conversation" in json_data["func"]:
                            logger.info(f"[NPC-ENGINE]<create_conversation>: {json_data}")
                        if "confirm_conversation" in json_data["func"]:
                            logger.info(f"[NPC-ENGINE]<confirm_conversation>: {json_data}")
                        if "close" in json_data["func"]:
                            logger.info(f"[NPC-ENGINE]<close>: {json_data}")

                except json.JSONDecodeError:
                    # print the raw data and the address of the sender and the time and the traceback
                    print(
                        f"json decode error: {data} from {addr} at {datetime.datetime.now()}"
                    )
                    # print error getting key
                    print(f"error getting key: {json_data['func']}")
                    logger.error(traceback.format_exc())
                except Exception as e:
                    print(f"error: {e}")
                    logger.error(traceback.format_exc())
                    pass

    async def batch_search_memory(self,
                                  npcs: List[str],
                                  query: str,
                                  memory_k: int):
        tasks = {}
        memories_items = {}
        loop = asyncio.get_event_loop()
        for npc in npcs:
            new_task = loop.create_task(npc.memory.search_memory(query_text=query,
                                                                 query_game_time="Time",
                                                                 k=memory_k))

            tasks[npc.name] = new_task

        for _, task in tasks.items():
            loop.run_until_complete(task)

        for name, task in tasks.items():
            memories_items[name] = task.result()

        return memories_items

    async def create_conversation(self, json_data):
        """
        根据游戏发送的Conversation信息，创建Conversation剧本并返回；
        直到对话都被确认，Conversation才会被销毁.
        create_conversation游戏端发给引擎的包
        {
            "func": "create_conversation",
            "npc": ["王大妈","李大爷"],     # 参与对话的NPC
            "location": "李大爷家卧室",      # 对话地点
            "scenario_name": "李大爷家",
            "topic": "王大妈想要切了自己的西瓜给李大爷吃，并收钱", # 对话主题，可以留空，会自动生成topic
            "npc_states": [
                    {
                        "position": "李大爷家",
                        "observation": {
                                "people": ["李大爷", "村长", "隐形李飞飞"],
                                "items": ["椅子#1","椅子#2","椅子#3[李大爷占用]","床"],
                                "locations": ["李大爷家大门","李大爷家后门","李大爷家院子"]
                                        },
                        "backpack":["优质西瓜", "大砍刀", "黄金首饰"]
                    },
                    {
                        "position": "李大爷家",
                        "observation": {
                                "people": ["王大妈", "村长", "隐形李飞飞"],
                                "items": ["椅子#1","椅子#2","椅子#3[李大爷占用]","床"],
                                "locations": ["李大爷家大门","李大爷家后门","李大爷家院子"]
                                        },
                        "backpack":["黄瓜", "1000元", "老报纸"]
                    },
                    ],
            "starting": "你好，嫩们在干啥腻？",  # 玩家说的话，可选留空
            "player_desc": "玩家是一个疯狂的冒险者，喜欢吃圆圆的东西",  # 玩家的描述，可选留空
            "memory_k": 3,  # npc的记忆检索条数，必须填写
            "length": "M"  # 可以选择的剧本长度，S M L X 可选。 
            "stream": True  # 是否需要采用流式数据包格式
        }

        :param json_data:
        :return:
        """
        # get language setup and obtain corresponding system_prompt for Conversation
        names: List[str] = json_data["npc"]
        states: List[Dict[str, Any]] = json_data["npc_states"]
        npc_refs = [self.npc_dict[name] for name in names]
        location: str = json_data["location"]
        scenario_name: str = json_data["scenario_name"]
        topic: str = json_data["topic"]
        length: str = json_data["length"]
        stream: bool = json_data["stream"]
        memory_k = json_data["memory_k"]

        # 初始化群体描述、心情和记忆
        descs: List[str] = [npc.desc for npc in npc_refs] + [json_data["player_desc"]]
        moods: List[str] = [npc.mood for npc in npc_refs]
        memories: List[str] = []  # 记忆来自于init初始化中的记忆参数
        memories_items = await self.batch_search_memory(npcs=npc_refs, query=topic, memory_k=memory_k)

        for name in names:
            items_list = memories_items[name]["related_memories"] + list(memories_items[name]["latest_memories"])
            memory_content = [m_item.text for m_item in items_list]
            memories.append(memory_content)

        # 初始化群体观察和常识
        starting: str = json_data["starting"]

        # 如果没有指定topic，就GPT生成一个
        if topic == "":
            #logger.error("There is no topic for creating a conversation.")
            topic = self.get_random_topic(names, location, scenario_name, states, self.language)

        # 根据语言选择对应的系统提示函数
        self.engine_prompt.reset_knowledge(knowledge=self.public_knowledge, scenario_name=scenario_name)
        system_prompt_func = getattr(
            self.engine_prompt, "prompt_for_conversation_" + self.language.lower()
        )
        system_prompt, query_prompt = system_prompt_func(
            names=names,
            location=location,
            topic=topic,
            descs=descs,
            moods=moods,
            memories=memories,  # init参数中的记忆、addmemory的记忆被添加到创建对话prompt里面
            states=states,
            starting=starting,
            length=length
        )

        convo = Conversation(
            names=names,
            location=location,
            scenario_name=scenario_name,
            topic=topic,
            system_prompt=system_prompt,
            query_prompt=query_prompt,
            language=self.language,
            model=self.model,
            stream = stream,
            sock = self.sock,
            game_url = self.game_url,
            game_port = self.game_port,
        )  # todo: 这里engine会等待OPENAI并无法处理新的接收

        self.conversation_dict[convo.convo_id] = convo
        # script = convo.generate_script()

    async def re_create_conversation(self, json_data):
        """
        根据游戏发送的Conversation打断包中id，找到原来的Conversation对象，重新生成剧本并返回；
        打断包例:
        {
        "func":"re_create_conversation",
        "id":"1234567890",
        "character":"小明",
        "interruption": "我认为这儿需要在交流", # 玩家插入发言,可以留空
        "player_desc": "是一名老师", # 玩家的个性描述
        "memory_k": 3,
        "length": "X",
        "stream": True,
        }

        location: str = "",
        topic: str = "",
        mood: str = "",
        descs: List[str] = None,
        memories: List[List[str]] = None,
        history: List[str] = None,

        :param json_data:
        :return:
        """
        conversation_id = json_data["id"]
        character = json_data["character"]
        interruption = json_data["interruption"]
        player_desc = json_data["player_desc"]
        memory_k = json_data["memory_k"]
        length = json_data["length"]
        stream = json_data["stream"]

        if conversation_id in self.conversation_dict:
            convo = self.conversation_dict[conversation_id]
            names = convo.names
            location = convo.location
            topic = convo.topic
            mood = self.npc_dict[character].mood
            npc_refs = [self.npc_dict[name] for name in names]
            descs = [npc.desc for npc in npc_refs]
            
            if character != "":
                npc_refs.append(self.npc_dict[character])
                descs += [self.npc_dict[character].desc]
            else:
                descs += [player_desc]

            memories: List[str] = []  # 记忆来自于init初始化中的记忆参数
            memories_items = self.batch_search_memory(npcs=npc_refs, query=topic, memory_k=memory_k)

            for name in names:
                items_list = memories_items[name]["related_memories"] + list(memories_items[name]["latest_memories"])
                memory_content = [m_item.text for m_item in items_list]
                memories.append(memory_content)

            history = convo.script_perform

            self.engine_prompt.reset_knowledge(knowledge=self.public_knowledge, scenario_name=convo.scenario_name)
            system_prompt, query_prompt = self.engine_prompt.prompt_for_re_creation(names = names,
                                                                                    location = location,
                                                                                    topic = topic,
                                                                                    character = character,
                                                                                    mood = mood,
                                                                                    descs = descs,
                                                                                    memories = memories,
                                                                                    interruption = interruption,
                                                                                    length = length,
                                                                                    history = history)
<<<<<<< HEAD
            convo.set_stream(stream)
            convo.re_generate_script(character, system_prompt, query_prompt)
=======
            system_prompt, query_prompt = self.engine_prompt.prompt_for_re_creation(names=names,
                                                                                    location=location,
                                                                                    topic=topic,
                                                                                    character=character,
                                                                                    mood=mood,
                                                                                    descs=descs,
                                                                                    memories=memories,
                                                                                    interruption=interruption,
                                                                                    length=length,
                                                                                    history=history)
            script = convo.re_generate_script(character, system_prompt, query_prompt)
            self.send_script(script)
>>>>>>> a0389fbc

    async def get_random_topic(
        self, names: List[str], location: str, scenario_name:str, states: Dict[str, Dict[str, Any]], language: str
    ) -> str:
        """
        使用GPT为对话生成一个随机的topic
        :param names: 参与对话的NPC名称列表
        :param location: 对话地点
        :param scenario_name: 对话场景
        :param states: 角色状态信息
        :param language: 语言
        :return: 随机生成的话题
        """
        self.engine_prompt.reset_knowledge(knowledge=self.public_knowledge, scenario_name=scenario_name)
        system_topic, query_prompt = self.engine_prompt.prompt_for_topic(
            names=names, location=location, states=states, language=language
        )
        response = openai.ChatCompletion.create(
            model=self.model, messages=[system_topic, query_prompt]
        )
        topic: str = response["choices"][0]["message"]["content"].strip()
        return topic

    async def init(self, json_data):
        """
        初始化NPC对象，ACTION对象。
        1.按init包中的scene字段加载指定场景的NPC和ACTION。
            如果scenario文件中的npc已经初始化过了，就略过，不再初始化。
        2.如果init包npc字段不为空，那就在内存中覆盖掉对应的NPC对象。
                                如果不存在这个NPC，就新建一个NPC对象。
        3.如果init包npc字段不为空，会添加UDP参数的NPC到people knowledge里面

        例子：
        {
        "func":"init",
        # 必填字段，代表在什么场景初始化
        "scene_name":"雁栖村"
        "language": "E" or "C",
        # 下面是🉑️选
        "npc": [], # 可以留空，默认按照your_scene_name.json初始化场景NPC。非空则在之前基础上添加。
        }
        :param json_data:
        :return:
        """
        # 获得场景对象
        scene_name = json_data["scene_name"]
        scene_config: SceneConfig = self.public_knowledge.get_scene(scene_name=scene_name)

        # 根据知识创建引擎提示词的实例
        self.engine_prompt = EnginePrompt(knowledge=self.public_knowledge, scenario_name=scene_name)
        logger.debug(f"generate engine prompt done")

        # 按照action字段，添加新的ACTION
        for action_name in self.public_knowledge.get_actions(scenario_name=scene_name):
            with open(CONFIG_PATH / "action" / (action_name + ".json"), "r", encoding="utf-8") as file:
                action_json = json.load(file)
            action_item = ActionItem(
                name=action_json["name"],
                definition=action_json['definition'],
                example=action_json['example'],
                log_template=action_json["log_template"],
                multi_param=action_json["multi_param"],
            )
            self.action_dict[action_item.name] = action_item
            logger.debug(f"<DISK ACT INIT> action:{action_item.name}")

        # 按照npc字段，添加磁盘中JSON对应的NPC
        for npc_name in self.public_knowledge.get_people(scenario_name=scene_name):
            try:
                with open(CONFIG_PATH / "npc" / (npc_name + ".json"), "r", encoding="utf-8") as file:
                    npc_json = json.load(file)
            except FileNotFoundError:
                logger.warning(f"NPC {npc_name} not found in disk, skip")
                continue
            except json.decoder.JSONDecodeError:
                logger.warning(f"NPC {npc_name} json decode error, check the format of {npc_name}.json, skip")
                continue
            """
            {
              "name":"李大爷",
              "desc": "李大爷是一个普通的种瓜老头，戴着文邹邹的金丝眼镜，喜欢喝茶，平常最爱吃烤烧鸡喝乌龙茶；上午他喜欢呆在家里喝茶，下午他会在村口卖瓜，晚上他会去瓜田护理自己的西瓜",
              "mood":"开心",
              "scenario_name": "李大爷家",
              "npc_state": {
                    "position": "李大爷家卧室",
                    "observation": {
                            "people": ["王大妈", "村长", "隐形李飞飞"],
                            "items": ["椅子#1","椅子#2","椅子#3[李大爷占用]","床"],
                            "locations": ["李大爷家大门","李大爷家后门","李大爷家院子"]
                                  },
                    "backpack":["黄瓜", "1000元", "老报纸"]
                         },
              "memory":["20年前在工厂表现优异获得表彰。","15年前在工厂收了两个徒弟。","8年前李大爷的两个徒弟在工厂表现优异都获得表彰。","6年前从工厂辞职并过上普通的生活。","4年前孩子看望李大爷并带上大爷最爱喝的乌龙茶。"]
            }
            """
            # 如果已经存在NPC在内存中，则不再config从加载覆盖
            if npc_json["name"] in self.npc_dict.keys():
                npc_name = npc_json["name"]
                logger.debug(f"NPC {npc_name} 已经被初始化，跳过")
                continue

            npc = NPC(
                name=npc_json["name"],
                desc=npc_json["desc"],
                public_knowledge=self.public_knowledge,
                scenario_name=scene_name,
                # 初始化NPC的状态，目前背包和观察都初始化为空
                state={
                    'position': npc_json["npc_state"]["position"],
                    'backpack': npc_json["npc_state"]["backpack"],
                    'ob_people': npc_json["npc_state"]["observation"]["people"],
                    'ob_items': npc_json["npc_state"]["observation"]["items"],
                    'ob_locations': npc_json["npc_state"]["observation"]["locations"]
                },
                action_dict=self.action_dict,
                mood=npc_json["mood"],
                memory=npc_json["memory"],
                model=self.model,
                embedding_model=self.embedding_model
            )
            await npc.async_init()
            self.npc_dict[npc.name] = npc
            logger.debug(f"<DISK NPC INIT>npc:{npc.name}")
        # 按照GAME回传的init包中的npc字段，添加新的NPC
        if "npc" in json_data:
            for npc_data in json_data["npc"]:
                # 如果已经存在NPC在内存中，则依然从UDP参数覆盖(UDP参数我们认为有更高的优先级)
                npc = NPC(
                    name=npc_data["name"],
                    desc=npc_data["desc"],
                    public_knowledge=self.public_knowledge,
                    scenario_name=scene_name,
                    # 初始化NPC的状态
                    state={
                        'position': npc_data["npc_state"]["position"],
                        'backpack': npc_data["npc_state"]["backpack"],
                        'ob_people': npc_data["npc_state"]["observation"]["people"],
                        'ob_items': npc_data["npc_state"]["observation"]["items"],
                        'ob_locations': npc_data["npc_state"]["observation"]["locations"]
                    },
                    action_dict=self.action_dict,
                    mood=npc_data["mood"],
                    memory=npc_data["memory"],
                    model=self.model,
                    embedding_model=self.embedding_model
                )
                await npc.async_init()
                self.npc_dict[npc.name] = npc
                logger.debug(f"<UDP NPC INIT> npc:{npc.name}")
        # UDP发送过来的新NPC，也被视为people常识，knowledge需要更新
        self.public_knowledge.update_people(scenario_name=scene_name, content=list(set(scene_config.all_people + [npc.name for npc in self.npc_dict.values()])))
        logger.debug(f"knowledge update done，people:{self.public_knowledge.get_people(scenario_name=scene_name)}，"
                     f"appended npc:{[npc.name for npc in self.npc_dict.values() if npc.name not in self.public_knowledge.get_people(scenario_name=scene_name)]}")

        # language
        self.language = json_data["language"]

        self.send_data({"name": "inited", "status": "success"})

    async def confirm_conversation_line(self, json_data):
        """
        接受确认包，将游戏发过来对应的conversation和idx 添加到 npc的memory中。
        例：
        {"func":"confirm_conversation_line",
         "conversation_id":"1234567890",
         "index":12
        } # index是对话的第几句话,从0开始计数,只有确认包发送后才会被添加到记忆里。

        :param json_data:
        :return:
        """
        conversation_id = json_data["conversation_id"]
        index = json_data["index"]
        if conversation_id in self.conversation_dict:
            convo = self.conversation_dict[conversation_id]
            memory_add, mood_change = convo.add_temp_memory(index)
            if len(memory_add.keys()) != 0:
                await self.npc_information_update(memory_add, mood_change)

    async def npc_information_update(self, memory_add, mood_change):
        """
        将对话的内容添加到对应NPC的记忆list中，以第三人称的方式
        例如：
            李大爷 talked with 王大妈,村长 from 2021-01-01 12:00:00 to 2021-01-01 12:00:00.
            (被放入李大爷的记忆中)
        :params memory_add:
        :return:
        """
        # 得到对话类中的人名列表
        for name in memory_add.keys():
            npc = self.npc_dict[name]
            await npc.memory.add_memory_text(text="\n".join(memory_add[name]), game_time="Time")
            logger.debug(f"npc {name} add conversation pieces into memory done")
            npc.mood = mood_change[name]
            logger.debug(f"npc {name} update mood done")

    async def action_done(self, json_data: Dict[str, Any]):
        """
        如果游戏成功执行了动作，那么就将动作和参数存入记忆中 更新purpose 生成新的action然后传给GAME
        如果执行失败，那就结合失败原因存入记忆
        GAME传回数据例子:
        {
            "func":"action_done",
            "npc_name": "王大妈",
            "status": "success/fail",
            "scenario_name": "李大爷家",
            "npc_state": {
              "position": "李大爷家卧室",
              "observation": {
                      "people": ["李大爷", "村长", "李飞飞"],
                      "items": ["椅子#1","椅子#2","椅子#3[李大爷占用]","床"],
                      "locations": ["李大爷家大门","李大爷家后门","李大爷家院子"]
                            },
              "backpack":["优质西瓜", "大砍刀", "黄金首饰"]
            },
            "time": "2021-01-01 12:00:00", # 游戏世界的时间戳

            "action":"mov",
            "object":"李大爷家",
            "parameters":[],
            "reason": "", # "王大妈在去往‘警察局’的路上被李大爷打断"
        }

        本函数返回给GAME的数据例子:
        {
        "name":"action",
        "npc_name":"李大妈",
        "action":"mov",
        "object":"李大爷家",
        "parameters":[],
        }
        """
        status:str = json_data["status"]
        action_item:ActionItem = self.action_dict[json_data["action"]]
        npc_name:str = json_data["npc_name"]
        scenario_name:str = json_data["scenario_name"]
        npc:NPC = self.npc_dict[npc_name]
        if status == "success":
            action_log: str = action_item.get_log(npc_name, json_data["object"], json_data["parameters"],
                                                  reason=json_data["reason"])
        else:
            action_log: str = action_item.get_log(npc_name, json_data["object"], json_data["parameters"],
                                                  reason=json_data["reason"])
        # 更新NPC允许的动作
        npc.set_known_actions(list(self.action_dict.keys()))
        npc.set_action_dict(self.action_dict)
        # 更新NPC的状态
        npc.set_state(json_data['npc_state'])
        # 更新NPC的场景属性(自动更新scenario_knowledge和自动更新scenario属性)
        npc.set_scenario(scenario_name)
        # 添加NPC记忆
        await npc.memory.add_memory_text(action_log, game_time=json_data["time"])
        # 更新purpose
        npc.purpose = await npc.get_purpose(time=json_data["time"], k=3)
        # 生成新的action
        new_action: Dict[str, Any] = await npc.get_action(time=json_data["time"], k=3)
        action_packet = new_action
        action_packet["name"] = "action"
        # 发送新的action到环境
        self.send_script(action_packet)
        logger.debug(f"""[NPC-ENGINE]<action_done> 
                        npc_name:{npc.name}, 
                        purpose: {npc.purpose},
                        action:{action_packet}
                        to game""")

    async def wake_up(self, json_data):
        """
        NPC激活，
            游戏端检测到有NPC长时间无action/游戏初始化init时 被调用
            根据observation，location等字段，生成一个action，然后将action发送给游戏端

        GAME发送过来的数据例子:
        {
            "func":"wake_up",
            "npc_name": "王大妈",
            "scenario_name": "李大爷家",
            "npc_state": {
              "position": "李大爷家卧室",
              "observation": {
                      "people": ["李大爷", "村长", "李飞飞"],
                      "items": ["椅子#1","椅子#2","椅子#3[李大爷占用]","床"],
                      "locations": ["李大爷家大门","李大爷家后门","李大爷家院子"]
                            },
              "backpack":["优质西瓜", "大砍刀", "黄金首饰"]
            },
            "time": "2021-01-01 12:00:00", # 游戏世界的时间戳
        }

        本函数返回给GAME的数据例子:
        {
            "name":"action",
            "npc_name":"王大妈",
            "action":"chat",
            "object":"李大爷",
            "parameters":["你吃饭了没？"],
        }
        :param json_data:
        :return:
        """
        # 获得NPC的引用
        npc_name = json_data["npc_name"]
        npc = self.npc_dict[npc_name]
        # 更新NPC允许的动作
        npc.set_known_actions(list(self.action_dict.keys()))
        # 更新NPC的状态
        npc.set_state(json_data['npc_state'])
        npc.set_scenario(scenario=json_data["scenario_name"])
        # 更新NPC的purpose
        npc.purpose = await npc.get_purpose(time=json_data["time"], k=3)
        # 生成新的action
        new_action = await npc.get_action(time=json_data["time"], k=3)
        action_packet = new_action
        action_packet["name"] = "action"
        # 发送新的action到环境
        self.send_script(action_packet)
        logger.debug(f"""[NPC-ENGINE]<wake_up> 
                        npc_name: {npc.name}, 
                        purpose: {npc.purpose} 
                        action: {action_packet} 
                        to game""")

    def send_data(self, data, max_packet_size=6000):
        """
        把DICT数据发送给游戏端口
        :param data:dict
        :param max_packet_size:
        :return:
        """
        # UUID作为消息ID
        msg_id = uuid.uuid4().hex
        # 将json字符串转换为bytes
        data = json.dumps(data).encode("utf-8")
        # 计算数据包总数
        packets = [
            data[i: i + max_packet_size] for i in range(0, len(data), max_packet_size)
        ]
        total_packets = len(packets)
        print(total_packets)

        for i, packet in enumerate(packets):
            # 构造UDP数据包头部
            print(
                "sending packet {} of {}, size: {} KB".format(
                    i + 1, total_packets, self.calculate_str_size_in_kb(packet)
                )
            )
            header = f"{msg_id}@{i + 1}@{total_packets}".encode("utf-8")
            # 发送UDP数据包
            self.sock.sendto(header + b"@" + packet, (self.game_url, self.game_port))

    def calculate_str_size_in_kb(self, string: bytes):
        # 获取字符串的字节数
        byte_size = len(string)
        # 将字节数转换成KB大小
        kb_size = byte_size / 1024
        return kb_size

    def save_npc_json(self):
        """
        保存NPC的json数据到本地
        :return:
        """
        logger.info(f"saving npc json, names:{self.npc_dict.keys()}")
        for npc in self.npc_dict.values():
            npc.save_memory()
        logger.info("npc json saved")

    def close(self, json_data):
        """
        关闭socket,结束Engine
        保存所有NPC的记忆到本地.
        可以被数据包触发：
            {
                "func":"close"
            }
        :return:
        """
        # 关闭socket
        self.sock.close()
        logger.debug("socket closed")
        # 保存所有NPC到本地
        self.save_npc_json()
        logger.info("Engine closing")
        # 退出程序
        sys.exit(0)


if __name__ == "__main__":
    engine = NPCEngine()<|MERGE_RESOLUTION|>--- conflicted
+++ resolved
@@ -36,16 +36,10 @@
 
 colorama.init()
 from colorama import Fore, Style
-<<<<<<< HEAD
 from npc_engine.src.config.config import (OPENAI_BASE, OPENAI_KEY, OPENAI_MODEL, ZHIPU_KEY,CONFIG_PATH,
                                           CONSOLE_HANDLER,FILE_HANDLER,PROJECT_ROOT_PATH,NPC_MEMORY_CONFIG)
 #from npc_engine.src.utils.embedding import LocalEmbedding, HuggingFaceEmbedding, BaseEmbeddingModel
 from npc_engine.src.utils.embedding import HuggingFaceEmbedding
-=======
-from npc_engine.src.config.config import (OPENAI_BASE, OPENAI_KEY, OPENAI_MODEL, ZHIPU_KEY, CONFIG_PATH,
-                                          CONSOLE_HANDLER, FILE_HANDLER, PROJECT_ROOT_PATH, NPC_MEMORY_CONFIG)
-from npc_engine.src.utils.embedding import LocalEmbedding, HuggingFaceEmbedding, BaseEmbeddingModel
->>>>>>> a0389fbc
 
 # key配置
 zhipuai.api_key = ZHIPU_KEY
@@ -58,7 +52,6 @@
 logger.addHandler(CONSOLE_HANDLER)
 logger.addHandler(FILE_HANDLER)
 logger.setLevel(logging.DEBUG)
-
 
 class NPCEngine:
     """
@@ -132,15 +125,11 @@
             self.embedding_model = HuggingFaceEmbedding(model_name=NPC_MEMORY_CONFIG["hf_model_id"], vector_width=NPC_MEMORY_CONFIG["hf_dim"])
         else:
             logger.info("using local embedding model")
-<<<<<<< HEAD
             #self.embedding_model = LocalEmbedding(model_name=NPC_MEMORY_CONFIG["hf_model_id"], vector_width=NPC_MEMORY_CONFIG["hf_dim"])
-=======
-            self.embedding_model = LocalEmbedding(model_name=NPC_MEMORY_CONFIG["hf_model_id"], vector_width=NPC_MEMORY_CONFIG["hf_dim"])
         # 上面👆的embedding_model
         self.public_knowledge = PublicKnowledge()
 
         logger.info("using local embedding model")
->>>>>>> a0389fbc
         logger.info("initialized NPC-ENGINE")
 
     def listen(self, buffer_size=40000):
@@ -397,23 +386,8 @@
                                                                                     interruption = interruption,
                                                                                     length = length,
                                                                                     history = history)
-<<<<<<< HEAD
             convo.set_stream(stream)
             convo.re_generate_script(character, system_prompt, query_prompt)
-=======
-            system_prompt, query_prompt = self.engine_prompt.prompt_for_re_creation(names=names,
-                                                                                    location=location,
-                                                                                    topic=topic,
-                                                                                    character=character,
-                                                                                    mood=mood,
-                                                                                    descs=descs,
-                                                                                    memories=memories,
-                                                                                    interruption=interruption,
-                                                                                    length=length,
-                                                                                    history=history)
-            script = convo.re_generate_script(character, system_prompt, query_prompt)
-            self.send_script(script)
->>>>>>> a0389fbc
 
     async def get_random_topic(
         self, names: List[str], location: str, scenario_name:str, states: Dict[str, Dict[str, Any]], language: str
