--- conflicted
+++ resolved
@@ -59,13 +59,13 @@
     """
 
     def __init__(
-            self,
-            engine_url="::1",
-            engine_port=8199,
-            game_url="::1",
-            game_port=8084,
-            model=OPENAI_MODEL,
-            logo=True,
+        self,
+        engine_url="::1",
+        engine_port=8199,
+        game_url="::1",
+        game_port=8084,
+        model=OPENAI_MODEL,
+        logo=True,
     ):
         logger.info("initializing NPC-ENGINE")
         if logo:
@@ -117,7 +117,6 @@
         self.model = model
         self.listen_thread = threading.Thread(target=self.listen)
         self.listen_thread.start()
-<<<<<<< HEAD
         # 加载模型embedding模型
         if NPC_MEMORY_CONFIG["hf_embedding_online"]:
             logger.info("using online embedding model")
@@ -125,11 +124,10 @@
         else:
             logger.info("using local embedding model")
             self.embedding_model = LocalEmbedding(model_name=NPC_MEMORY_CONFIG["hf_model_id"], vector_width=NPC_MEMORY_CONFIG["hf_dim"])
+        # 上面👆的embedding_model
         self.public_knowledge = PublicKnowledge()
-=======
 
         logger.info("using local embedding model")
->>>>>>> 5359cd96
         logger.info("initialized NPC-ENGINE")
 
     def listen(self, buffer_size=40000):
@@ -276,13 +274,8 @@
 
         # 如果没有指定topic，就GPT生成一个
         if topic == "":
-<<<<<<< HEAD
             #logger.error("There is no topic for creating a conversation.")
             topic = self.get_random_topic(names, location, scenario_name, states, self.language)
-=======
-            # logger.error("There is no topic for creating a conversation.")
-            topic = self.get_random_topic(names, location, states, self.language)
->>>>>>> 5359cd96
 
         # 根据语言选择对应的系统提示函数
         self.engine_prompt.reset_knowledge(knowledge=self.public_knowledge, scenario_name=scenario_name)
@@ -358,7 +351,7 @@
             mood = self.npc_dict[character].mood
             npc_refs = [self.npc_dict[name] for name in names]
             descs = [npc.desc for npc in npc_refs]
-
+            
             if character != "":
                 npc_refs.append(self.npc_dict[character])
                 descs += [self.npc_dict[character].desc]
@@ -375,7 +368,6 @@
 
             history = convo.script_perform
 
-<<<<<<< HEAD
             self.engine_prompt.reset_knowledge(knowledge=self.public_knowledge, scenario_name=convo.scenario_name)
             system_prompt, query_prompt = self.engine_prompt.prompt_for_re_creation(names = names,
                                                                                     location = location,
@@ -387,7 +379,6 @@
                                                                                     interruption = interruption,
                                                                                     length = length,
                                                                                     history = history)
-=======
             system_prompt, query_prompt = self.engine_prompt.prompt_for_re_creation(names=names,
                                                                                     location=location,
                                                                                     topic=topic,
@@ -398,16 +389,11 @@
                                                                                     interruption=interruption,
                                                                                     length=length,
                                                                                     history=history)
->>>>>>> 5359cd96
             script = convo.re_generate_script(character, system_prompt, query_prompt)
             self.send_script(script)
 
     async def get_random_topic(
-<<<<<<< HEAD
         self, names: List[str], location: str, scenario_name:str, states: Dict[str, Dict[str, Any]], language: str
-=======
-            self, names: List[str], location: str, states: Dict[str, Dict[str, Any]], language: str
->>>>>>> 5359cd96
     ) -> str:
         """
         使用GPT为对话生成一个随机的topic
@@ -449,42 +435,9 @@
         :param json_data:
         :return:
         """
-<<<<<<< HEAD
         # 获得场景对象
         scene_name = json_data["scene_name"]
         scene_config: SceneConfig = self.public_knowledge.get_scene(scene_name=scene_name)
-=======
-        # 先读取game_world.json
-        game_world_path = CONFIG_PATH / "knowledge" / "game_world.json"
-        with open(game_world_path, "r", encoding="utf-8") as file:
-            game_world_json = json.load(file)
-        all_places_config: List[str] = game_world_json["all_places"]  # ["default_village","forest","mine"] 读取对应场景json
-        scenes_permitted: List[str] = all_places_config  # ["default_village","forest","mine"] 顶层场景总览
-
-        # 按照scene字段，加载指定场景json
-        assert json_data["scene"] in scenes_permitted, f"场景{json_data['scene']}不在允许的场景列表中{scenes_permitted}"
-        assert len(all_places_config) > 0, "场景列表为空"
-        # 初始化列表
-        npc_list = []
-        action_list = []
-        moods_permitted = []
-        scene_subplaces_permitted = []
-
-        scene_name = json_data["scene"]
-        with open(CONFIG_PATH / "knowledge" / "scenes" / (scene_name + ".json"), "r", encoding="utf-8") as file:
-            scenario_json = json.load(file)
-        npc_list.extend(scenario_json["all_people"])  # ["李大爷", "王大妈","村长","警长"]
-        action_list.extend(scenario_json["all_actions"])  # ["mov", "get", "put"],
-        moods_permitted.extend(scenario_json["all_moods"])  # ["正常", "焦急", "严肃", "开心", "伤心"]
-        scene_subplaces_permitted.extend(
-            scenario_json["all_places"])  # ["村口","李大爷家", "王大妈家", "广场", "村长家", "瓜田", "酒吧", "警局","矿井入口","丛林入口"],
-
-        # 准备self.knowledge
-        self.knowledge["places"] = scene_subplaces_permitted + scenes_permitted
-        self.knowledge["actions"] = action_list
-        self.knowledge["moods"] = moods_permitted
-        self.knowledge["people"] = npc_list
->>>>>>> 5359cd96
 
         # 根据知识创建引擎提示词的实例
         self.engine_prompt = EnginePrompt(knowledge=self.public_knowledge, scenario_name=scene_name)
@@ -668,18 +621,11 @@
         "parameters":[],
         }
         """
-<<<<<<< HEAD
         status:str = json_data["status"]
         action_item:ActionItem = self.action_dict[json_data["action"]]
         npc_name:str = json_data["npc_name"]
         scenario_name:str = json_data["scenario_name"]
         npc:NPC = self.npc_dict[npc_name]
-=======
-        status: str = json_data["status"]
-        action_item: ActionItem = self.action_dict[json_data["action"]]
-        npc_name: str = json_data["npc_name"]
-        npc: NPC = self.npc_dict[npc_name]
->>>>>>> 5359cd96
         if status == "success":
             action_log: str = action_item.get_log(npc_name, json_data["object"], json_data["parameters"],
                                                   reason=json_data["reason"])
