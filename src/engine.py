"""
Filename: engine.py
Author: Mengshi, Yangzejun
Contact: ..., yzj_cs_ilstar@163.com
"""

import asyncio
import nest_asyncio
import datetime
import json
import logging
import socket
import threading
import traceback
import uuid
from typing import List, Dict, Any, Tuple
nest_asyncio.apply()

import colorama
import openai
import zhipuai

# 这部分代码保证项目能被python解释器搜索到
from pathlib import Path
import sys
sys.path.append(str(Path(__file__).parent.parent.parent))

from npc_engine.src.npc.action import ActionItem
from npc_engine.src.npc.npc import NPC
from npc_engine.src.config.template import EnginePrompt
from npc_engine.src.npc.conversation import Conversation

colorama.init()
from colorama import Fore, Style
from npc_engine.src.config.config import (OPENAI_BASE, OPENAI_KEY, ZHIPU_KEY,CONFIG_PATH,
                                          CONSOLE_HANDLER,FILE_HANDLER,PROJECT_ROOT_PATH)

# key配置
zhipuai.api_key = ZHIPU_KEY
openai.api_key = OPENAI_KEY
openai.api_base = OPENAI_BASE

# LOGGER配置
logger = logging.getLogger("ENGINE")
CONSOLE_HANDLER.setLevel(logging.DEBUG)
logger.addHandler(CONSOLE_HANDLER)
logger.addHandler(FILE_HANDLER)
logger.setLevel(logging.DEBUG)

class NPCEngine:
    """
    项目的核心入口类，扮演着一个Router的角色，负责接受相应的包并出发对应函数返回结果给游戏。
    engine的实现是基于socket UDP的，并发处理主要靠coroutine实现。
    """
    def __init__(
        self,
        engine_url="::1",
        engine_port=8199,
        game_url="::1",
        game_port=8084,
        model="gpt-3.5-turbo-16k",
        logo=True,
    ):
        logger.info("initializing NPC-ENGINE")
        self.knowledge = {}
        if logo:
            print(
                Fore.BLUE
                + """
             _   _ ______  _____  _____  _   _  _____  _____  _   _  _____
            | \ | || ___ \/  __ \|  ___|| \ | ||  __ \|_   _|| \ | ||  ___|
            |  \| || |_/ /| /  \/| |__  |  \| || |  \/  | |  |  \| || |__
            | . ` ||  __/ | |    |  __| | . ` || | __   | |  | . ` ||  __|
            | |\  || |    | \__/\| |___ | |\  || |_\ \ _| |_ | |\  || |___
            \_| \_/\_|     \____/\____/ \_| \_/ \____/ \___/ \_| \_/\____/
            """
                + Style.RESET_ALL
            )
            print(
                """
                _
               | |
               | |__   _   _
               | '_ \ | | | |
               | |_) || |_| |
               |_.__/  \__, |
             _____      __/ |            _ ___  ___        _          _
            /  __ \    |___/            (_)|  \/  |       | |        (_)
            | /  \/  ___    __ _  _ __   _ | .  . |  __ _ | |_  _ __  _ __  __
            | |     / _ \  / _` || '_ \ | || |\/| | / _` || __|| '__|| |\ \/ /
            | \__/\| (_) || (_| || | | || || |  | || (_| || |_ | |   | | >  <
             \____/ \___/  \__, ||_| |_||_|\_|  |_/ \__,_| \__||_|   |_|/_/\_\\
                            __/ |
                           |___/
            """)
        self.engine_port = engine_port
        self.engine_url = engine_url
        self.game_url = game_url
        self.game_port = game_port
        self.conversation_dict = {}
        self.npc_dict = {}
        self.action_dict = {}
        self.sock = socket.socket(socket.AF_INET6, socket.SOCK_DGRAM)  # 使用IPv6地址
        self.sock.setsockopt(socket.SOL_SOCKET, socket.SO_REUSEADDR, 1)  # 添加这一行
        # color print
        print(
            Fore.GREEN
            + f"listening on [::]:{self.engine_port}, sending data to {self.game_url}:{self.game_port}, using model {model}"
            + Style.RESET_ALL
        )
        self.sock.bind((engine_url, self.engine_port))  # 修改为IPv6地址绑定方式 todo:这里可能要改为::1
        self.model = model
        self.listen_thread = threading.Thread(target=self.listen)
        self.listen_thread.start()
        logger.info("initialized NPC-ENGINE")

    def listen(self, buffer_size=40000):
        """
        监听端口，接收游戏发送的数据,并根据数据调用相应的函数
        :return:
        """
        print(f"listening on [::]:{self.engine_port}")
        logger.info(f"listening on [::]:{self.engine_port}")
        buffer = {}
        while True:
            data, addr = self.sock.recvfrom(buffer_size)
            # 解析UDP数据包头部
            # print(data)
            msg_id, packet_no, total_packets, pack = data.split(b"@", 3)
            packet_no = int(packet_no)
            total_packets = int(total_packets)
            # 缓存数据包
            if msg_id not in buffer:
                buffer[msg_id] = [b""] * total_packets
            buffer[msg_id][packet_no - 1] = pack
            # 检查是否所有数据包都已接收
            if not any(part == b"" for part in buffer[msg_id]):
                # 重组消息
                msg_str = b"".join(buffer[msg_id]).decode("utf-8")
                json_data = json.loads(msg_str)
                logger.debug(f"received packet {json_data}")
                FILE_HANDLER.flush()
                try:
                    # 按照完整数据包的func字段调用相应的函数
                    if "func" in json_data.keys():
                        func_name = json_data["func"]
                        if hasattr(self, func_name):
                            func = getattr(self, func_name)
                            asyncio.run(func(json_data))
                        # test
                        if "init" in json_data["func"]:
                            logger.info(f"[NPC-ENGINE]<UDP INIT>: {json_data}")
                        if "create_conversation" in json_data["func"]:
                            logger.info(f"[NPC-ENGINE]<create_conversation>: {json_data}")
                        if "confirm_conversation" in json_data["func"]:
                            logger.info(f"[NPC-ENGINE]<confirm_conversation>: {json_data}")
                        if "close" in json_data["func"]:
                            logger.info(f"[NPC-ENGINE]<close>: {json_data}")

                except json.JSONDecodeError:
                    # print the raw data and the address of the sender and the time and the traceback
                    print(
                        f"json decode error: {data} from {addr} at {datetime.datetime.now()}"
                    )
                    # print error getting key
                    print(f"error getting key: {json_data['func']}")
                    logger.error(traceback.format_exc())
                except Exception as e:
                    print(f"error: {e}")
                    logger.error(traceback.format_exc())
                    pass

    def batch_search_memory(self, 
            npcs: List[str],
            query: str,
            memory_k: int):
        tasks = {}
        memories_items = {}
        loop = asyncio.get_event_loop()
        for npc in npcs:
            new_task = loop.create_task(npc.memory.search_memory(query_text = query, 
                                        query_game_time = "Time", 
                                        k = memory_k))
            tasks[npc.name] = new_task

        for _, task in tasks.items():
                loop.run_until_complete(task)

        for name, task in tasks.items():
            memories_items[name] = task.result()

        return memories_items

    async def create_conversation(self, json_data):
        """
        根据游戏发送的Conversation信息，创建Conversation剧本并返回；
        直到对话都被确认，Conversation才会被销毁，
        否则，存在的Conversation会被保存在self.conversation_dict中。

        {
            "func":"create_conversation",
            "npc":["李大爷","王大妈","村长"],   # 参与对话的NPC
            "location":"酒吧",                # 对话地点
            "topic":"村长的紫色内裤",           # 对话主题,可以留空,gpt会自发选择一个主题。
            "observations":"旁边有两颗大树",    # 描述的是角色个体或者角色团体观测到的场景信息

            # 下面是为了解决玩家/npc插入对话的问题
            "starting": "你好我是玩家，你们在干什么？",  # 玩家插入发言,可以留空
            "player_desc": "是一个律师，是小村村长的儿子。",
            "memory_k": 3,
            "length": "S"
        }
        :param json_data:
        :return:
        """
        # get language setup and obtain corresponding system_prompt for Conversation
        names: List[str] = json_data["npc"]
        npc_refs = [self.npc_dict[name] for name in names]  # todo:altert！！！有问题！！
        location: str = json_data["location"]
        topic: str = json_data["topic"]
        length: str = json_data["length"]
        memory_k = json_data["memory_k"]

        # 初始化群体描述、心情和记忆
        descs: List[str] = [npc.desc for npc in npc_refs] + [json_data["player_desc"]]
        moods: List[str] = [npc.mood for npc in npc_refs]
        memories: List[str] = []  # 记忆来自于init初始化中的记忆参数
        memories_items = self.batch_search_memory(npcs=npc_refs, query=topic, memory_k=memory_k)

        for name in names:
            items_list = memories_items[name]["related_memories"] + list(memories_items[name]["latest_memories"])
            memory_content = [m_item.text for m_item in items_list]
            memories.append(memory_content)

        # 初始化群体观察和常识
        observations: str = json_data["observations"]
        all_actions: List[str] = self.knowledge["actions"]
        all_places: List[str] = self.knowledge["places"]
        all_people: List[str] = self.knowledge["people"]
        all_moods: List[str] = self.knowledge["moods"]
        starting: str = json_data["starting"]

        # 如果没有指定topic，就GPT生成一个
        if topic == "":
            topic = self.get_random_topic(names, location, observations, self.language)

        # 根据语言选择对应的系统提示函数
        system_prompt_func = getattr(
            self.engine_prompt, "prompt_for_conversation_" + self.language.lower()
        )
        system_prompt, query_prompt = system_prompt_func(
            names=names,
            location=location,
            topic=topic,
            descs=descs,
            moods=moods,
            memories=memories,  # init参数中的记忆、addmemory的记忆被添加到创建对话prompt里面
            observations=observations,
            starting=starting,
            length=length
        )

        # 创建Conversation，存入对象字典，生成剧本
        convo = Conversation(
            names=names,
            location=location,
            topic=topic,
            system_prompt=system_prompt,
            query_prompt=query_prompt,
            language=self.language,
            model=self.model,
        )  # todo: 这里engine会等待OPENAI并无法处理新的接收

        self.conversation_dict[convo.convo_id] = convo
        # script = convo.generate_script()

        # 发送整个剧本
        self.send_script(convo.script)

    async def re_create_conversation(self, json_data):
        """
        根据游戏发送的Conversation打断包中id，找到原来的Conversation对象，重新生成剧本并返回；
        打断包例:
        {
        "func":"re_create_conversation",
        "id":"1234567890",
        "character":"小明",
        "interruption": "我认为这儿需要在交流", # 玩家插入发言,可以留空
        "player_desc": "是一名老师", # 玩家的个性描述
        "memory_k": 3,
        "length": "X",
        }

        location: str = "",
        topic: str = "",
        mood: str = "",
        descs: List[str] = None,
        memories: List[List[str]] = None,
        history: List[str] = None,

        :param json_data:
        :return:
        """
        conversation_id = json_data["id"]
        character = json_data["character"]
        interruption = json_data["interruption"]
        player_desc = json_data["player_desc"]
        memory_k = json_data["memory_k"]
        length = json_data["length"]

        if conversation_id in self.conversation_dict:
            convo = self.conversation_dict[conversation_id]
            names = convo.names
            location = convo.location
            topic = convo.topic
            mood = self.npc_dict[character].mood
            npc_refs = [self.npc_dict[name] for name in names]
            descs = [npc.desc for npc in npc_refs]
            
            if character != "":
                npc_refs.append(self.npc_dict[character])
                descs += [self.npc_dict[character].desc]
            else:
                descs += [player_desc]

            memories: List[str] = []  # 记忆来自于init初始化中的记忆参数
            memories_items = self.batch_search_memory(npcs=npc_refs, query=topic, memory_k=memory_k)

            for name in names:
                items_list = memories_items[name]["related_memories"] + list(memories_items[name]["latest_memories"])
                memory_content = [m_item.text for m_item in items_list]
                memories.append(memory_content)

            history = convo.script_perform

            system_prompt, query_prompt = self.engine_prompt.prompt_for_re_creation(names = names,
                                                                                    location = location,
                                                                                    topic = topic,
                                                                                    character = character,
                                                                                    mood = mood,
                                                                                    descs = descs,
                                                                                    memories = memories,
                                                                                    interruption = interruption,
                                                                                    length = length,
                                                                                    history = history)
            script = convo.re_generate_script(character, system_prompt, query_prompt)
            self.send_script(script)

    async def get_random_topic(
        self, names: List[str], location: str, observations: str, language: str
    ) -> str:
        """
        使用GPT为对话生成一个随机的topic
        :param names: 参与对话的NPC名称列表
        :param location: 对话地点
        :param observations: 观测到的场景信息
        :param language: 语言
        :return: 随机生成的话题
        """
        system_topic, query_prompt = self.engine_prompt.prompt_for_topic(
            names=names, location=location, observations=observations, language=language
        )
        response = openai.ChatCompletion.create(
            model=self.model, messages=[system_topic, query_prompt]
        )
        topic: str = response["choices"][0]["message"]["content"].strip()
        return topic

    async def init(self, json_data):
        """
        初始化NPC对象，ACTION对象。
        1.读取game_world.json文件，初始化NPC和ACTION.
        2.如果init包npc字段不为空，那就在内存中覆盖掉对应的NPC对象。
                                如果不存在这个NPC，就新建一个NPC对象。
        例子：
        {
        "func":"init",
        # 必填字段，代表在什么场景初始化
        "scene":"default_village",
        "language": "E" or "C",
        # 下面是🉑️选
        "npc": [], # 可以留空，默认按照game_world.json+scene.json初始化场景NPC。非空则在之前基础上添加。
        }
        :param json_data:
        :return:
        """
        # 先读取game_world.json
        game_world_path = CONFIG_PATH / "knowledge" / "game_world.json"
        with open(game_world_path, "r", encoding="utf-8") as file:
            game_world_json = json.load(file)
        all_places_config:List[str] = game_world_json["all_places"]  # ["default_village","forest","mine"] 读取对应场景json
        scenes_permitted:List[str] = all_places_config  # ["default_village","forest","mine"] 顶层场景总览

        # 按照scene字段，加载指定场景json
        assert json_data["scene"] in scenes_permitted, f"场景{json_data['scene']}不在允许的场景列表中{scenes_permitted}"
        assert len(all_places_config) > 0, "场景列表为空"
        # 初始化列表
        npc_list = []
        action_list = []
        moods_permitted = []
        scene_subplaces_permitted = []

        scene_name = json_data["scene"]
        with open(CONFIG_PATH / "knowledge" / "scenes" / (scene_name + ".json"), "r", encoding="utf-8") as file:
            scenario_json = json.load(file)
        npc_list.extend(scenario_json["all_people"])  # ["李大爷", "王大妈","村长","警长"]
        action_list.extend(scenario_json["all_actions"])  # ["mov", "get", "put"],
        moods_permitted.extend(scenario_json["all_moods"])  # ["正常", "焦急", "严肃", "开心", "伤心"]
        scene_subplaces_permitted.extend(scenario_json["all_places"])  # ["村口","李大爷家", "王大妈家", "广场", "村长家", "瓜田", "酒吧", "警局","矿井入口","丛林入口"],

        # 准备self.knowledge
        self.knowledge["places"] = scene_subplaces_permitted + scenes_permitted
        self.knowledge["actions"] = action_list
        self.knowledge["moods"] = moods_permitted
        self.knowledge["people"] = npc_list

        # 根据知识创建引擎提示词的实例
        self.engine_prompt = EnginePrompt(knowledge=self.knowledge)
        logger.debug(f"generate engine prompt done")

        # 按照npc字段，添加磁盘中JSON对应的NPC
        for npc_name in npc_list:
            try:
                with open(CONFIG_PATH / "npc" / (npc_name + ".json"), "r", encoding="utf-8") as file:
                    npc_json = json.load(file)
            except FileNotFoundError:
                logger.warning(f"NPC {npc_name} not found in disk, skip")
                continue
            except json.decoder.JSONDecodeError:
                logger.warning(f"NPC {npc_name} json decode error, check the format of {npc_name}.json, skip")
                continue
            """
            {
              "name":"李大爷",
              "desc": "李大爷是一个普通的种瓜老头，戴着文邹邹的金丝眼镜，喜欢喝茶，平常最爱吃烤烧鸡喝乌龙茶；上午他喜欢呆在家里喝茶，下午他会在村口卖瓜，晚上他会去瓜田护理自己的西瓜",
              "mood":"开心",
              "npc_state": {
                    "position": "李大爷家",
                    "observation": {
                            "people": ["王大妈", "村长", "隐形李飞飞"],
                            "items": ["椅子#1","椅子#2","椅子#3[李大爷占用]","床"],
                            "positions": ["李大爷家大门","李大爷家后门","李大爷家院子"]
                                  },
                    "backpack":["黄瓜", "1000元", "老报纸"]
                         },
              "memory":["20年前在工厂表现优异获得表彰。","15年前在工厂收了两个徒弟。","8年前李大爷的两个徒弟在工厂表现优异都获得表彰。","6年前从工厂辞职并过上普通的生活。","4年前孩子看望李大爷并带上大爷最爱喝的乌龙茶。"]
            }
            """
            npc = NPC(
                name=npc_json["name"],
                desc=npc_json["desc"],
                knowledge=self.knowledge,
                # 初始化NPC的状态，目前背包和观察都初始化为空
                state={
<<<<<<< HEAD
                    'position': npc_json["location"],
                    'backpack': [],
                    'ob_people': [],
                    'ob_items': [],
                    'ob_positions': []
=======
                    'position': npc_json["npc_state"]["position"],
                    'backpack': npc_json["npc_state"]["backpack"],
                    'ob_people': npc_json["npc_state"]["observation"]["people"],
                    'ob_items': npc_json["npc_state"]["observation"]["items"],
                    'ob_positions': npc_json["npc_state"]["observation"]["positions"]
>>>>>>> 1be7260f
                },
                mood=npc_json["mood"],
                memory=npc_json["memory"],
                model=self.model,
            )
            self.npc_dict[npc.name] = npc
            logger.debug(f"<DISK NPC INIT>npc:{npc.name}")
        # 按照GAME回传的init包中的npc字段，添加新的NPC
        if "npc" in json_data:
            for npc_data in json_data["npc"]:
                npc = NPC(
                    name=npc_data["name"],
                    desc=npc_data["desc"],
                    knowledge=self.knowledge,
                    # 初始化NPC的状态，目前背包和观察都初始化为空
                    state={
<<<<<<< HEAD
                        'position': npc_json["location"],
                        'backpack': [],
                        'ob_people': [],
                        'ob_items': [],
                        'ob_positions': []
=======
                        'position': npc_data["npc_state"]["position"],
                        'backpack': npc_data["npc_state"]["backpack"],
                        'ob_people': npc_data["npc_state"]["observation"]["people"],
                        'ob_items': npc_data["npc_state"]["observation"]["items"],
                        'ob_positions': npc_data["npc_state"]["observation"]["positions"]
>>>>>>> 1be7260f
                    },
                    mood=npc_data["mood"],
                    memory=npc_data["memory"],
                    model=self.model,
                )
                self.npc_dict[npc.name] = npc
                logger.debug(f"<UDP NPC INIT> npc:{npc.name}")
        # UDP发送过来的新NPC，也被视为people常识，knowledge需要更新
        self.knowledge["people"] = list(set(npc_list + [npc.name for npc in self.npc_dict.values()]))
        logger.debug(f"knowledge update done，people:{self.knowledge['people']}，"
                     f"appended npc:{[npc.name for npc in self.npc_dict.values() if npc.name not in npc_list]}")
        # 按照action字段，添加新的ACTION
        for action_name in action_list:
            with open(CONFIG_PATH / "action" / (action_name + ".json"), "r", encoding="utf-8") as file:
                action_json = json.load(file)
            action_item = ActionItem(
                name=action_json["name"],
                log_template=action_json["log_template"],
            )
            self.action_dict[action_item.name] = action_item
            logger.debug(f"<DISK ACT INIT> action:{action_item.name}")

        # language
        self.language = json_data["language"]

        self.send_data({"name": "inited", "status": "success"})

    async def confirm_conversation_line(self, json_data):
        """
        接受确认包，将游戏发过来对应的conversation和idx 添加到 npc的memory中。
        例：
        {"func":"confirm_conversation_line",
         "conversation_id":"1234567890",
         "index":12
        } # index是对话的第几句话,从0开始计数,只有确认包发送后才会被添加到记忆里。

        :param json_data:
        :return:
        """
        conversation_id = json_data["conversation_id"]
        index = json_data["index"]
        if conversation_id in self.conversation_dict:
            convo = self.conversation_dict[conversation_id]
            memory_add, mood_change = convo.add_temp_memory(index)
            if len(memory_add.keys()) != 0:
                self.npc_information_update(memory_add, mood_change)

    def npc_information_update(self, memory_add, mood_change):
        """
        将对话的内容添加到对应NPC的记忆list中，以第三人称的方式
        例如：
            李大爷 talked with 王大妈,村长 from 2021-01-01 12:00:00 to 2021-01-01 12:00:00.
            (被放入李大爷的记忆中)
        :params memory_add:
        :return:
        """
        # 得到对话类中的人名列表
        for name in memory_add.keys():
            npc = self.npc_dict[name]
            npc.memory.add_memory_text(text = "\n".join(memory_add[name]), game_time = "Time")
            logger.debug(f"npc {name} add conversation pieces into memory done")
            npc.mood = mood_change[name]
            logger.debug(f"npc {name} update mood done")

    async def action_done(self, json_data:Dict[str, Any]):
        """
        如果游戏成功执行了动作，那么就将动作和参数存入记忆中 更新purpose 生成新的action然后传给GAME
        如果执行失败，那就结合失败原因存入记忆
        GAME传回数据例子:
        {
            "func":"action_done",
            "npc_name": "王大妈",
            "status": "success/fail",
            "npc_state": {
              "position": "李大爷家",
              "observation": {
                      "people": ["李大爷", "村长", "李飞飞"],
                      "items": ["椅子#1","椅子#2","椅子#3[李大爷占用]","床"],
                      "positions": ["李大爷家大门","李大爷家后门","李大爷家院子"]
                            },
              "backpack":["优质西瓜", "大砍刀", "黄金首饰"]
            },
            "time": "2021-01-01 12:00:00", # 游戏世界的时间戳

            "action":"mov",
            "object":"李大爷家",
            "parameters":[],
            "reason": "", # "王大妈在去往‘警察局’的路上被李大爷打断"
        }

        本函数返回给GAME的数据例子:
        {
        "name":"action",
        "npc_name":"李大妈",
        "action":"mov",
        "object":"李大爷家",
        "parameters":[],
        }
        """
        status:str = json_data["status"]
        action_item:ActionItem = self.action_dict[json_data["action"]]
        npc_name:str = json_data["npc_name"]
        npc:NPC = self.npc_dict[npc_name]
        if status == "success":
            action_log:str = action_item.get_log(npc_name, json_data["object"], json_data["parameters"], reason=json_data["reason"])
        else:
            action_log:str = action_item.get_log(npc_name, json_data["object"], json_data["parameters"], reason=json_data["reason"])
        # 更新NPC允许的动作
        npc.set_all_actions(list(self.action_dict.keys()))
        # 更新NPC的状态
        npc.set_state(json_data['npc_state'])
        # 添加NPC记忆
        npc.memory.add_memory_text(action_log, game_time=json_data["time"])
        # 更新purpose
        npc.purpose = await npc.get_purpose(time=json_data["time"], k=3)
        # 生成新的action
        new_action:Dict[str, Any] = await npc.get_action(time=json_data["time"], k=3)
        action_packet = new_action
        action_packet["name"] = "action"
        # 发送新的action到环境
        self.send_script(action_packet)
        logger.debug(f"""[NPC-ENGINE]<action_done> 
                        npc_name:{npc.name}, 
                        purpose: {npc.purpose},
                        action:{action_packet}
                        to game""")

    async def wake_up(self, json_data):
        """
        NPC激活，
            游戏端检测到有NPC长时间无action/游戏初始化init时 被调用
            根据observation，location等字段，生成一个action，然后将action发送给游戏端

        GAME发送过来的数据例子:
        {
            "func":"wake_up",
            "npc_name": "王大妈",
            "npc_state": {
              "position": "李大爷家",
              "observation": {
                      "people": ["李大爷", "村长", "李飞飞"],
                      "items": ["椅子#1","椅子#2","椅子#3[李大爷占用]","床"],
                      "positions": ["李大爷家大门","李大爷家后门","李大爷家院子"]
                            },
              "backpack":["优质西瓜", "大砍刀", "黄金首饰"]
            },
            "time": "2021-01-01 12:00:00", # 游戏世界的时间戳
        }

        本函数返回给GAME的数据例子:
        {
            "name":"action",
            "npc_name":"王大妈",
            "action":"chat",
            "object":"李大爷",
            "parameters":["你吃饭了没？"],
        }
        :param json_data:
        :return:
        """
        # 获得NPC的引用
        npc_name = json_data["npc_name"]
        npc = self.npc_dict[npc_name]
        # 更新NPC允许的动作
        npc.set_all_actions(list(self.action_dict.keys()))
        # 更新NPC的状态
        npc.set_state(json_data['npc_state'])
        # 更新NPC的purpose
        npc.purpose = await npc.get_purpose(time=json_data["time"], k=3)
        # 生成新的action
        new_action = await npc.get_action(time=json_data["time"], k=3)
        action_packet = new_action
        action_packet["name"] = "action"
        # 发送新的action到环境
        self.send_script(action_packet)
        logger.debug(f"""[NPC-ENGINE]<wake_up> 
                        npc_name: {npc.name}, 
                        purpose: {npc.purpose} 
                        action: {action_packet} 
                        to game""")

    def send_script(self, script):
        """
        将script发送给游戏
        :param script:
        :return:
        """
        # print item with appropriate color
        print(
            "[NPC-ENGINE]sending script:",
            Fore.GREEN,
            json.dumps(script).encode(),
            Style.RESET_ALL,
            "to",
            (self.game_url, self.game_port),
        )
        self.send_data(script)

    def send_data(self, data, max_packet_size=6000):
        """
        把DICT数据发送给游戏端口
        :param data:dict
        :param max_packet_size:
        :return:
        """
        # UUID作为消息ID
        msg_id = uuid.uuid4().hex
        # 将json字符串转换为bytes
        data = json.dumps(data).encode("utf-8")
        # 计算数据包总数
        packets = [
            data[i : i + max_packet_size] for i in range(0, len(data), max_packet_size)
        ]
        total_packets = len(packets)
        print(total_packets)

        for i, packet in enumerate(packets):
            # 构造UDP数据包头部
            print(
                "sending packet {} of {}, size: {} KB".format(
                    i + 1, total_packets, self.calculate_str_size_in_kb(packet)
                )
            )
            header = f"{msg_id}@{i + 1}@{total_packets}".encode("utf-8")
            # 发送UDP数据包
            self.sock.sendto(header + b"@" + packet, (self.game_url, self.game_port))

    def calculate_str_size_in_kb(self, string: bytes):
        # 获取字符串的字节数
        byte_size = len(string)
        # 将字节数转换成KB大小
        kb_size = byte_size / 1024
        return kb_size

    def save_npc_json(self):
        """
        保存NPC的json数据到本地
        :return:
        """
        logger.info(f"saving npc json, names:{self.npc_dict.keys()}")
        for npc in self.npc_dict.values():
            npc.save_memory()
        logger.info("npc json saved")

    def close(self, json_data):
        """
        关闭socket,结束Engine
        保存所有NPC的记忆到本地.
        可以被数据包触发：
            {
                "func":"close"
            }
        :return:
        """
        # 关闭socket
        self.sock.close()
        logger.debug("socket closed")
        # 保存所有NPC到本地
        self.save_npc_json()
        logger.info("Engine closing")
        # 退出程序
        sys.exit(0)

if __name__ == "__main__":
    engine = NPCEngine()<|MERGE_RESOLUTION|>--- conflicted
+++ resolved
@@ -452,19 +452,11 @@
                 knowledge=self.knowledge,
                 # 初始化NPC的状态，目前背包和观察都初始化为空
                 state={
-<<<<<<< HEAD
-                    'position': npc_json["location"],
-                    'backpack': [],
-                    'ob_people': [],
-                    'ob_items': [],
-                    'ob_positions': []
-=======
                     'position': npc_json["npc_state"]["position"],
                     'backpack': npc_json["npc_state"]["backpack"],
                     'ob_people': npc_json["npc_state"]["observation"]["people"],
                     'ob_items': npc_json["npc_state"]["observation"]["items"],
                     'ob_positions': npc_json["npc_state"]["observation"]["positions"]
->>>>>>> 1be7260f
                 },
                 mood=npc_json["mood"],
                 memory=npc_json["memory"],
@@ -481,19 +473,11 @@
                     knowledge=self.knowledge,
                     # 初始化NPC的状态，目前背包和观察都初始化为空
                     state={
-<<<<<<< HEAD
-                        'position': npc_json["location"],
-                        'backpack': [],
-                        'ob_people': [],
-                        'ob_items': [],
-                        'ob_positions': []
-=======
                         'position': npc_data["npc_state"]["position"],
                         'backpack': npc_data["npc_state"]["backpack"],
                         'ob_people': npc_data["npc_state"]["observation"]["people"],
                         'ob_items': npc_data["npc_state"]["observation"]["items"],
                         'ob_positions': npc_data["npc_state"]["observation"]["positions"]
->>>>>>> 1be7260f
                     },
                     mood=npc_data["mood"],
                     memory=npc_data["memory"],
