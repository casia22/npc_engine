"""
Filename: engine.py
Author: Mengshi, Yangzejun
Contact: ..., yzj_cs_ilstar@163.com
"""

import asyncio
import nest_asyncio
import datetime
import json
import logging
import socket
import threading
import traceback
import uuid
from typing import List, Dict, Any, Tuple
nest_asyncio.apply()

import colorama
import openai
import zhipuai

# 这部分代码保证项目能被python解释器搜索到
from pathlib import Path
import sys
sys.path.append(str(Path(__file__).parent.parent.parent))

from npc_engine.src.npc.action import ActionItem
from npc_engine.src.npc.npc import NPC
from npc_engine.src.config.template import EnginePrompt
from npc_engine.src.npc.conversation import Conversation

colorama.init()
from colorama import Fore, Style
from npc_engine.src.config.config import (OPENAI_BASE, OPENAI_KEY, OPENAI_MODEL, ZHIPU_KEY,CONFIG_PATH,
                                          CONSOLE_HANDLER,FILE_HANDLER,PROJECT_ROOT_PATH)

# key配置
zhipuai.api_key = ZHIPU_KEY
openai.api_key = OPENAI_KEY
openai.api_base = OPENAI_BASE

# LOGGER配置
logger = logging.getLogger("ENGINE")
CONSOLE_HANDLER.setLevel(logging.DEBUG)
logger.addHandler(CONSOLE_HANDLER)
logger.addHandler(FILE_HANDLER)
logger.setLevel(logging.DEBUG)

class NPCEngine:
    """
    项目的核心入口类，扮演着一个Router的角色，负责接受相应的包并出发对应函数返回结果给游戏。
    engine的实现是基于socket UDP的，并发处理主要靠coroutine实现。
    """
    def __init__(
        self,
        engine_url="::1",
        engine_port=8199,
        game_url="::1",
        game_port=8084,
        model=OPENAI_MODEL,
        logo=True,
    ):
        logger.info("initializing NPC-ENGINE")
        self.knowledge = {}
        if logo:
            print(
                Fore.BLUE
                + """
             _   _ ______  _____  _____  _   _  _____  _____  _   _  _____
            | \ | || ___ \/  __ \|  ___|| \ | ||  __ \|_   _|| \ | ||  ___|
            |  \| || |_/ /| /  \/| |__  |  \| || |  \/  | |  |  \| || |__
            | . ` ||  __/ | |    |  __| | . ` || | __   | |  | . ` ||  __|
            | |\  || |    | \__/\| |___ | |\  || |_\ \ _| |_ | |\  || |___
            \_| \_/\_|     \____/\____/ \_| \_/ \____/ \___/ \_| \_/\____/
            """
                + Style.RESET_ALL
            )
            print(
                """
                _
               | |
               | |__   _   _
               | '_ \ | | | |
               | |_) || |_| |
               |_.__/  \__, |
             _____      __/ |            _ ___  ___        _          _
            /  __ \    |___/            (_)|  \/  |       | |        (_)
            | /  \/  ___    __ _  _ __   _ | .  . |  __ _ | |_  _ __  _ __  __
            | |     / _ \  / _` || '_ \ | || |\/| | / _` || __|| '__|| |\ \/ /
            | \__/\| (_) || (_| || | | || || |  | || (_| || |_ | |   | | >  <
             \____/ \___/  \__, ||_| |_||_|\_|  |_/ \__,_| \__||_|   |_|/_/\_\\
                            __/ |
                           |___/
            """)
        self.engine_port = engine_port
        self.engine_url = engine_url
        self.game_url = game_url
        self.game_port = game_port
        self.conversation_dict = {}
        self.npc_dict = {}
        self.action_dict = {}
        self.sock = socket.socket(socket.AF_INET6, socket.SOCK_DGRAM)  # 使用IPv6地址
        self.sock.setsockopt(socket.SOL_SOCKET, socket.SO_REUSEADDR, 1)  # 添加这一行
        # color print
        print(
            Fore.GREEN
            + f"listening on [::]:{self.engine_port}, sending data to {self.game_url}:{self.game_port}, using model {model}"
            + Style.RESET_ALL
        )
        self.sock.bind((engine_url, self.engine_port))  # 修改为IPv6地址绑定方式 todo:这里可能要改为::1
        self.model = model
        self.listen_thread = threading.Thread(target=self.listen)
        self.listen_thread.start()
        logger.info("initialized NPC-ENGINE")

    def listen(self, buffer_size=40000):
        """
        监听端口，接收游戏发送的数据,并根据数据调用相应的函数
        :return:
        """
        print(f"listening on [::]:{self.engine_port}")
        logger.info(f"listening on [::]:{self.engine_port}")
        buffer = {}
        while True:
            data, addr = self.sock.recvfrom(buffer_size)
            # 解析UDP数据包头部
            # print(data)
            msg_id, packet_no, total_packets, pack = data.split(b"@", 3)
            packet_no = int(packet_no)
            total_packets = int(total_packets)
            # 缓存数据包
            if msg_id not in buffer:
                buffer[msg_id] = [b""] * total_packets
            buffer[msg_id][packet_no - 1] = pack
            # 检查是否所有数据包都已接收
            if not any(part == b"" for part in buffer[msg_id]):
                # 重组消息
                msg_str = b"".join(buffer[msg_id]).decode("utf-8")
                json_data = json.loads(msg_str)
                logger.debug(f"received packet {json_data}")
                FILE_HANDLER.flush()
                try:
                    # 按照完整数据包的func字段调用相应的函数
                    if "func" in json_data.keys():
                        func_name = json_data["func"]
                        if hasattr(self, func_name):
                            func = getattr(self, func_name)
                            asyncio.run(func(json_data))
                        # test
                        if "init" in json_data["func"]:
                            logger.info(f"[NPC-ENGINE]<UDP INIT>: {json_data}")
                        if "create_conversation" in json_data["func"]:
                            logger.info(f"[NPC-ENGINE]<create_conversation>: {json_data}")
                        if "confirm_conversation" in json_data["func"]:
                            logger.info(f"[NPC-ENGINE]<confirm_conversation>: {json_data}")
                        if "close" in json_data["func"]:
                            logger.info(f"[NPC-ENGINE]<close>: {json_data}")

                except json.JSONDecodeError:
                    # print the raw data and the address of the sender and the time and the traceback
                    print(
                        f"json decode error: {data} from {addr} at {datetime.datetime.now()}"
                    )
                    # print error getting key
                    print(f"error getting key: {json_data['func']}")
                    logger.error(traceback.format_exc())
                except Exception as e:
                    print(f"error: {e}")
                    logger.error(traceback.format_exc())
                    pass

    def batch_search_memory(self, 
            npcs: List[str],
            query: str,
            memory_k: int):
        tasks = {}
        memories_items = {}
        loop = asyncio.get_event_loop()
        for npc in npcs:
            new_task = loop.create_task(npc.memory.search_memory(query_text = query, 
                                        query_game_time = "Time", 
                                        k = memory_k))
            tasks[npc.name] = new_task

        for _, task in tasks.items():
                loop.run_until_complete(task)

        for name, task in tasks.items():
            memories_items[name] = task.result()

        return memories_items

    async def create_conversation(self, json_data):
        """
        根据游戏发送的Conversation信息，创建Conversation剧本并返回；
        直到对话都被确认，Conversation才会被销毁.
        create_conversation游戏端发给引擎的包
        {
            "func": "create_conversation",
            "npc": ["王大妈","李大爷"],     # 参与对话的NPC
            "location": "李大爷家",      # 对话地点
            "topic": "王大妈想要切了自己的西瓜给李大爷吃，并收钱", # 对话主题，可以留空，会自动生成topic
            "npc_states": {
                    "王大妈": {
                        "position": "李大爷家",
                        "observation": {
                                "people": ["李大爷", "村长", "隐形李飞飞"],
                                "items": ["椅子#1","椅子#2","椅子#3[李大爷占用]","床"],
                                "locations": ["李大爷家大门","李大爷家后门","李大爷家院子"]
                                        },
                        "backpack":["优质西瓜", "大砍刀", "黄金首饰"]
                            },
                    "李大爷": {
                        "position": "李大爷家",
                        "observation": {
                                "people": ["王大妈", "村长", "隐形李飞飞"],
                                "items": ["椅子#1","椅子#2","椅子#3[李大爷占用]","床"],
                                "locations": ["李大爷家大门","李大爷家后门","李大爷家院子"]
                                        },
                        "backpack":["黄瓜", "1000元", "老报纸"]
                            },
                        },
            "starting": "你好，嫩们在干啥腻？",  # 玩家说的话，可选留空
            "player_desc": "玩家是一个疯狂的冒险者，喜欢吃圆圆的东西",  # 玩家的描述，可选留空
            "memory_k": 3,  # npc的记忆检索条数，必须填写
            "length": "M"  # 可以选择的剧本长度，S M L X 可选。 
        }

        :param json_data:
        :return:
        """
        # get language setup and obtain corresponding system_prompt for Conversation
        names: List[str] = json_data["npc"]
        states: Dict[str, Dict[str, Any]] = json_data["npc_states"]
        npc_refs = [self.npc_dict[name] for name in names]
        location: str = json_data["location"]
        topic: str = json_data["topic"]
        length: str = json_data["length"]
        memory_k = json_data["memory_k"]

        # 初始化群体描述、心情和记忆
        descs: List[str] = [npc.desc for npc in npc_refs] + [json_data["player_desc"]]
        moods: List[str] = [npc.mood for npc in npc_refs]
        memories: List[str] = []  # 记忆来自于init初始化中的记忆参数
        memories_items = self.batch_search_memory(npcs=npc_refs, query=topic, memory_k=memory_k)

        for name in names:
            items_list = memories_items[name]["related_memories"] + list(memories_items[name]["latest_memories"])
            memory_content = [m_item.text for m_item in items_list]
            memories.append(memory_content)

        # 初始化群体观察和常识
        all_actions: List[str] = self.knowledge["actions"]
        all_places: List[str] = self.knowledge["places"]
        all_people: List[str] = self.knowledge["people"]
        all_moods: List[str] = self.knowledge["moods"]
        starting: str = json_data["starting"]

        # 如果没有指定topic，就GPT生成一个
        if topic == "":
            #logger.error("There is no topic for creating a conversation.")
            topic = self.get_random_topic(names, location, states, self.language)

        # 根据语言选择对应的系统提示函数
        system_prompt_func = getattr(
            self.engine_prompt, "prompt_for_conversation_" + self.language.lower()
        )
        system_prompt, query_prompt = system_prompt_func(
            names=names,
            location=location,
            topic=topic,
            descs=descs,
            moods=moods,
            memories=memories,  # init参数中的记忆、addmemory的记忆被添加到创建对话prompt里面
            states = states,
            starting=starting,
            length=length
        )

        # 创建Conversation，存入对象字典，生成剧本
        convo = Conversation(
            names=names,
            location=location,
            topic=topic,
            system_prompt=system_prompt,
            query_prompt=query_prompt,
            language=self.language,
            model=self.model,
        )  # todo: 这里engine会等待OPENAI并无法处理新的接收

        self.conversation_dict[convo.convo_id] = convo
        # script = convo.generate_script()

        # 发送整个剧本
        self.send_script(convo.script)

    async def re_create_conversation(self, json_data):
        """
        根据游戏发送的Conversation打断包中id，找到原来的Conversation对象，重新生成剧本并返回；
        打断包例:
        {
        "func":"re_create_conversation",
        "id":"1234567890",
        "character":"小明",
        "interruption": "我认为这儿需要在交流", # 玩家插入发言,可以留空
        "player_desc": "是一名老师", # 玩家的个性描述
        "memory_k": 3,
        "length": "X",
        }

        location: str = "",
        topic: str = "",
        mood: str = "",
        descs: List[str] = None,
        memories: List[List[str]] = None,
        history: List[str] = None,

        :param json_data:
        :return:
        """
        conversation_id = json_data["id"]
        character = json_data["character"]
        interruption = json_data["interruption"]
        player_desc = json_data["player_desc"]
        memory_k = json_data["memory_k"]
        length = json_data["length"]

        if conversation_id in self.conversation_dict:
            convo = self.conversation_dict[conversation_id]
            names = convo.names
            location = convo.location
            topic = convo.topic
            mood = self.npc_dict[character].mood
            npc_refs = [self.npc_dict[name] for name in names]
            descs = [npc.desc for npc in npc_refs]
            
            if character != "":
                npc_refs.append(self.npc_dict[character])
                descs += [self.npc_dict[character].desc]
            else:
                descs += [player_desc]

            memories: List[str] = []  # 记忆来自于init初始化中的记忆参数
            memories_items = self.batch_search_memory(npcs=npc_refs, query=topic, memory_k=memory_k)

            for name in names:
                items_list = memories_items[name]["related_memories"] + list(memories_items[name]["latest_memories"])
                memory_content = [m_item.text for m_item in items_list]
                memories.append(memory_content)

            history = convo.script_perform

            system_prompt, query_prompt = self.engine_prompt.prompt_for_re_creation(names = names,
                                                                                    location = location,
                                                                                    topic = topic,
                                                                                    character = character,
                                                                                    mood = mood,
                                                                                    descs = descs,
                                                                                    memories = memories,
                                                                                    interruption = interruption,
                                                                                    length = length,
                                                                                    history = history)
            script = convo.re_generate_script(character, system_prompt, query_prompt)
            self.send_script(script)

    async def get_random_topic(
        self, names: List[str], location: str, states: Dict[str, Dict[str, Any]], language: str
    ) -> str:
        """
        使用GPT为对话生成一个随机的topic
        :param names: 参与对话的NPC名称列表
        :param location: 对话地点
        :param states: 角色状态信息
        :param language: 语言
        :return: 随机生成的话题
        """
        system_topic, query_prompt = self.engine_prompt.prompt_for_topic(
            names=names, location=location, states=states, language=language
        )
        response = openai.ChatCompletion.create(
            model=self.model, messages=[system_topic, query_prompt]
        )
        topic: str = response["choices"][0]["message"]["content"].strip()
        return topic

    async def init(self, json_data):
        """
        初始化NPC对象，ACTION对象。
        1.读取game_world.json文件，初始化NPC和ACTION.
        2.如果init包npc字段不为空，那就在内存中覆盖掉对应的NPC对象。
                                如果不存在这个NPC，就新建一个NPC对象。
        例子：
<<<<<<< HEAD
        {"func":"init",
                # 必填字段，代表在什么场景初始化
                "scene":"default_village",
                "language":"E" or "C"
                # 下面是🉑️选
                "npc":[
                    {"name":"李大爷",
                    "desc":"是个好人",
                    "mood":"正常",
                    "position":"李大爷家",
                    "memory":[ ]},

                    {"name":"王大妈",
                    "desc":"是个好人",
                    "mood":"焦急",
                    "position":"王大妈家",
                    "memory":[ ]}
                      ], # 可以留空，默认按照game_world.json+scene初始化场景NPC。非空则在之前基础上添加。

=======
        {
        "func":"init",
        # 必填字段，代表在什么场景初始化
        "scene":"default_village",
        "language": "E" or "C",
        # 下面是🉑️选
        "npc": [], # 可以留空，默认按照game_world.json+scene.json初始化场景NPC。非空则在之前基础上添加。
>>>>>>> 3cf88c35
        }
        :param json_data:
        :return:
        """
        # 先读取game_world.json
        game_world_path = CONFIG_PATH / "knowledge" / "game_world.json"
        with open(game_world_path, "r", encoding="utf-8") as file:
            game_world_json = json.load(file)
        all_places_config:List[str] = game_world_json["all_places"]  # ["default_village","forest","mine"] 读取对应场景json
        scenes_permitted:List[str] = all_places_config  # ["default_village","forest","mine"] 顶层场景总览

        # 按照scene字段，加载指定场景json
        assert json_data["scene"] in scenes_permitted, f"场景{json_data['scene']}不在允许的场景列表中{scenes_permitted}"
        assert len(all_places_config) > 0, "场景列表为空"
        # 初始化列表
        npc_list = []
        action_list = []
        moods_permitted = []
        scene_subplaces_permitted = []

        scene_name = json_data["scene"]
        with open(CONFIG_PATH / "knowledge" / "scenes" / (scene_name + ".json"), "r", encoding="utf-8") as file:
            scenario_json = json.load(file)
        npc_list.extend(scenario_json["all_people"])  # ["李大爷", "王大妈","村长","警长"]
        action_list.extend(scenario_json["all_actions"])  # ["mov", "get", "put"],
        moods_permitted.extend(scenario_json["all_moods"])  # ["正常", "焦急", "严肃", "开心", "伤心"]
        scene_subplaces_permitted.extend(scenario_json["all_places"])  # ["村口","李大爷家", "王大妈家", "广场", "村长家", "瓜田", "酒吧", "警局","矿井入口","丛林入口"],

        # 准备self.knowledge
        self.knowledge["places"] = scene_subplaces_permitted + scenes_permitted
        self.knowledge["actions"] = action_list
        self.knowledge["moods"] = moods_permitted
        self.knowledge["people"] = npc_list

        # 根据知识创建引擎提示词的实例
        self.engine_prompt = EnginePrompt(knowledge=self.knowledge)
        logger.debug(f"generate engine prompt done")

        # 按照npc字段，添加磁盘中JSON对应的NPC
        for npc_name in npc_list:
            try:
                with open(CONFIG_PATH / "npc" / (npc_name + ".json"), "r", encoding="utf-8") as file:
                    npc_json = json.load(file)
            except FileNotFoundError:
                logger.warning(f"NPC {npc_name} not found in disk, skip")
                continue
            except json.decoder.JSONDecodeError:
                logger.warning(f"NPC {npc_name} json decode error, check the format of {npc_name}.json, skip")
                continue
            """
            {
              "name":"李大爷",
              "desc": "李大爷是一个普通的种瓜老头，戴着文邹邹的金丝眼镜，喜欢喝茶，平常最爱吃烤烧鸡喝乌龙茶；上午他喜欢呆在家里喝茶，下午他会在村口卖瓜，晚上他会去瓜田护理自己的西瓜",
              "mood":"开心",
              "npc_state": {
                    "position": "李大爷家",
                    "observation": {
                            "people": ["王大妈", "村长", "隐形李飞飞"],
                            "items": ["椅子#1","椅子#2","椅子#3[李大爷占用]","床"],
                            "positions": ["李大爷家大门","李大爷家后门","李大爷家院子"]
                                  },
                    "backpack":["黄瓜", "1000元", "老报纸"]
                         },
              "memory":["20年前在工厂表现优异获得表彰。","15年前在工厂收了两个徒弟。","8年前李大爷的两个徒弟在工厂表现优异都获得表彰。","6年前从工厂辞职并过上普通的生活。","4年前孩子看望李大爷并带上大爷最爱喝的乌龙茶。"]
            }
            """
            npc = NPC(
                name=npc_json["name"],
                desc=npc_json["desc"],
                knowledge=self.knowledge,
                # 初始化NPC的状态，目前背包和观察都初始化为空
                state={
<<<<<<< HEAD
                    'position': npc_json["position"],
                    'backpack': [],
                    'ob_people': [],
                    'ob_items': [],
                    'ob_locations': []
=======
                    'position': npc_json["npc_state"]["position"],
                    'backpack': npc_json["npc_state"]["backpack"],
                    'ob_people': npc_json["npc_state"]["observation"]["people"],
                    'ob_items': npc_json["npc_state"]["observation"]["items"],
                    'ob_positions': npc_json["npc_state"]["observation"]["positions"]
>>>>>>> 3cf88c35
                },
                mood=npc_json["mood"],
                memory=npc_json["memory"],
                model=self.model,
            )
            self.npc_dict[npc.name] = npc
            logger.debug(f"<DISK NPC INIT>npc:{npc.name}")
        # 按照GAME回传的init包中的npc字段，添加新的NPC
        if "npc" in json_data:
            for npc_data in json_data["npc"]:
                npc = NPC(
                    name=npc_data["name"],
                    desc=npc_data["desc"],
                    knowledge=self.knowledge,
                    # 初始化NPC的状态，目前背包和观察都初始化为空
                    state={
<<<<<<< HEAD
                        'position': npc_json["position"],
                        'backpack': [],
                        'ob_people': [],
                        'ob_items': [],
                        'ob_locations': []
=======
                        'position': npc_data["npc_state"]["position"],
                        'backpack': npc_data["npc_state"]["backpack"],
                        'ob_people': npc_data["npc_state"]["observation"]["people"],
                        'ob_items': npc_data["npc_state"]["observation"]["items"],
                        'ob_positions': npc_data["npc_state"]["observation"]["positions"]
>>>>>>> 3cf88c35
                    },
                    mood=npc_data["mood"],
                    memory=npc_data["memory"],
                    model=self.model,
                )
                self.npc_dict[npc.name] = npc
                logger.debug(f"<UDP NPC INIT> npc:{npc.name}")
        # UDP发送过来的新NPC，也被视为people常识，knowledge需要更新
        self.knowledge["people"] = list(set(npc_list + [npc.name for npc in self.npc_dict.values()]))
        logger.debug(f"knowledge update done，people:{self.knowledge['people']}，"
                     f"appended npc:{[npc.name for npc in self.npc_dict.values() if npc.name not in npc_list]}")
        # 按照action字段，添加新的ACTION
        for action_name in action_list:
            with open(CONFIG_PATH / "action" / (action_name + ".json"), "r", encoding="utf-8") as file:
                action_json = json.load(file)
            action_item = ActionItem(
                name=action_json["name"],
                log_template=action_json["log_template"],
            )
            self.action_dict[action_item.name] = action_item
            logger.debug(f"<DISK ACT INIT> action:{action_item.name}")

        # language
        self.language = json_data["language"]

        self.send_data({"name": "inited", "status": "success"})

    async def confirm_conversation_line(self, json_data):
        """
        接受确认包，将游戏发过来对应的conversation和idx 添加到 npc的memory中。
        例：
        {"func":"confirm_conversation_line",
         "conversation_id":"1234567890",
         "index":12
        } # index是对话的第几句话,从0开始计数,只有确认包发送后才会被添加到记忆里。

        :param json_data:
        :return:
        """
        conversation_id = json_data["conversation_id"]
        index = json_data["index"]
        if conversation_id in self.conversation_dict:
            convo = self.conversation_dict[conversation_id]
            memory_add, mood_change = convo.add_temp_memory(index)
            if len(memory_add.keys()) != 0:
                self.npc_information_update(memory_add, mood_change)

    def npc_information_update(self, memory_add, mood_change):
        """
        将对话的内容添加到对应NPC的记忆list中，以第三人称的方式
        例如：
            李大爷 talked with 王大妈,村长 from 2021-01-01 12:00:00 to 2021-01-01 12:00:00.
            (被放入李大爷的记忆中)
        :params memory_add:
        :return:
        """
        # 得到对话类中的人名列表
        for name in memory_add.keys():
            npc = self.npc_dict[name]
            npc.memory.add_memory_text(text = "\n".join(memory_add[name]), game_time = "Time")
            logger.debug(f"npc {name} add conversation pieces into memory done")
            npc.mood = mood_change[name]
            logger.debug(f"npc {name} update mood done")

    async def action_done(self, json_data:Dict[str, Any]):
        """
        如果游戏成功执行了动作，那么就将动作和参数存入记忆中 更新purpose 生成新的action然后传给GAME
        如果执行失败，那就结合失败原因存入记忆
        GAME传回数据例子:
        {
            "func":"action_done",
            "npc_name": "王大妈",
            "status": "success/fail",
            "npc_state": {
              "position": "李大爷家",
              "observation": {
                      "people": ["李大爷", "村长", "李飞飞"],
                      "items": ["椅子#1","椅子#2","椅子#3[李大爷占用]","床"],
                      "locations": ["李大爷家大门","李大爷家后门","李大爷家院子"]
                            },
              "backpack":["优质西瓜", "大砍刀", "黄金首饰"]
            },
            "time": "2021-01-01 12:00:00", # 游戏世界的时间戳

            "action":"mov",
            "object":"李大爷家",
            "parameters":[],
            "reason": "", # "王大妈在去往‘警察局’的路上被李大爷打断"
        }

        本函数返回给GAME的数据例子:
        {
        "name":"action",
        "npc_name":"李大妈",
        "action":"mov",
        "object":"李大爷家",
        "parameters":[],
        }
        """
        status:str = json_data["status"]
        action_item:ActionItem = self.action_dict[json_data["action"]]
        npc_name:str = json_data["npc_name"]
        npc:NPC = self.npc_dict[npc_name]
        if status == "success":
            action_log:str = action_item.get_log(npc_name, json_data["object"], json_data["parameters"], reason=json_data["reason"])
        else:
            action_log:str = action_item.get_log(npc_name, json_data["object"], json_data["parameters"], reason=json_data["reason"])
        # 更新NPC允许的动作
        npc.set_all_actions(list(self.action_dict.keys()))
        # 更新NPC的状态
        npc.set_state(json_data['npc_state'])
        # 添加NPC记忆
        npc.memory.add_memory_text(action_log, game_time=json_data["time"])
        # 更新purpose
        npc.purpose = await npc.get_purpose(time=json_data["time"], k=3)
        # 生成新的action
        new_action:Dict[str, Any] = await npc.get_action(time=json_data["time"], k=3)
        action_packet = new_action
        action_packet["name"] = "action"
        # 发送新的action到环境
        self.send_script(action_packet)
        logger.debug(f"""[NPC-ENGINE]<action_done> 
                        npc_name:{npc.name}, 
                        purpose: {npc.purpose},
                        action:{action_packet}
                        to game""")

    async def wake_up(self, json_data):
        """
        NPC激活，
            游戏端检测到有NPC长时间无action/游戏初始化init时 被调用
            根据observation，location等字段，生成一个action，然后将action发送给游戏端

        GAME发送过来的数据例子:
        {
            "func":"wake_up",
            "npc_name": "王大妈",
            "npc_state": {
              "position": "李大爷家",
              "observation": {
                      "people": ["李大爷", "村长", "李飞飞"],
                      "items": ["椅子#1","椅子#2","椅子#3[李大爷占用]","床"],
                      "locations": ["李大爷家大门","李大爷家后门","李大爷家院子"]
                            },
              "backpack":["优质西瓜", "大砍刀", "黄金首饰"]
            },
            "time": "2021-01-01 12:00:00", # 游戏世界的时间戳
        }

        本函数返回给GAME的数据例子:
        {
            "name":"action",
            "npc_name":"王大妈",
            "action":"chat",
            "object":"李大爷",
            "parameters":["你吃饭了没？"],
        }
        :param json_data:
        :return:
        """
        # 获得NPC的引用
        npc_name = json_data["npc_name"]
        npc = self.npc_dict[npc_name]
        # 更新NPC允许的动作
        npc.set_all_actions(list(self.action_dict.keys()))
        # 更新NPC的状态
        npc.set_state(json_data['npc_state'])
        # 更新NPC的purpose
        npc.purpose = await npc.get_purpose(time=json_data["time"], k=3)
        # 生成新的action
        new_action = await npc.get_action(time=json_data["time"], k=3)
        action_packet = new_action
        action_packet["name"] = "action"
        # 发送新的action到环境
        self.send_script(action_packet)
        logger.debug(f"""[NPC-ENGINE]<wake_up> 
                        npc_name: {npc.name}, 
                        purpose: {npc.purpose} 
                        action: {action_packet} 
                        to game""")

    def send_script(self, script):
        """
        将script发送给游戏
        :param script:
        :return:
        """
        # print item with appropriate color
        print(
            "[NPC-ENGINE]sending script:",
            Fore.GREEN,
            json.dumps(script).encode(),
            Style.RESET_ALL,
            "to",
            (self.game_url, self.game_port),
        )
        self.send_data(script)

    def send_data(self, data, max_packet_size=6000):
        """
        把DICT数据发送给游戏端口
        :param data:dict
        :param max_packet_size:
        :return:
        """
        # UUID作为消息ID
        msg_id = uuid.uuid4().hex
        # 将json字符串转换为bytes
        data = json.dumps(data).encode("utf-8")
        # 计算数据包总数
        packets = [
            data[i : i + max_packet_size] for i in range(0, len(data), max_packet_size)
        ]
        total_packets = len(packets)
        print(total_packets)

        for i, packet in enumerate(packets):
            # 构造UDP数据包头部
            print(
                "sending packet {} of {}, size: {} KB".format(
                    i + 1, total_packets, self.calculate_str_size_in_kb(packet)
                )
            )
            header = f"{msg_id}@{i + 1}@{total_packets}".encode("utf-8")
            # 发送UDP数据包
            self.sock.sendto(header + b"@" + packet, (self.game_url, self.game_port))

    def calculate_str_size_in_kb(self, string: bytes):
        # 获取字符串的字节数
        byte_size = len(string)
        # 将字节数转换成KB大小
        kb_size = byte_size / 1024
        return kb_size

    def save_npc_json(self):
        """
        保存NPC的json数据到本地
        :return:
        """
        logger.info(f"saving npc json, names:{self.npc_dict.keys()}")
        for npc in self.npc_dict.values():
            npc.save_memory()
        logger.info("npc json saved")

    def close(self, json_data):
        """
        关闭socket,结束Engine
        保存所有NPC的记忆到本地.
        可以被数据包触发：
            {
                "func":"close"
            }
        :return:
        """
        # 关闭socket
        self.sock.close()
        logger.debug("socket closed")
        # 保存所有NPC到本地
        self.save_npc_json()
        logger.info("Engine closing")
        # 退出程序
        sys.exit(0)

if __name__ == "__main__":
    engine = NPCEngine()<|MERGE_RESOLUTION|>--- conflicted
+++ resolved
@@ -391,27 +391,6 @@
         2.如果init包npc字段不为空，那就在内存中覆盖掉对应的NPC对象。
                                 如果不存在这个NPC，就新建一个NPC对象。
         例子：
-<<<<<<< HEAD
-        {"func":"init",
-                # 必填字段，代表在什么场景初始化
-                "scene":"default_village",
-                "language":"E" or "C"
-                # 下面是🉑️选
-                "npc":[
-                    {"name":"李大爷",
-                    "desc":"是个好人",
-                    "mood":"正常",
-                    "position":"李大爷家",
-                    "memory":[ ]},
-
-                    {"name":"王大妈",
-                    "desc":"是个好人",
-                    "mood":"焦急",
-                    "position":"王大妈家",
-                    "memory":[ ]}
-                      ], # 可以留空，默认按照game_world.json+scene初始化场景NPC。非空则在之前基础上添加。
-
-=======
         {
         "func":"init",
         # 必填字段，代表在什么场景初始化
@@ -419,7 +398,6 @@
         "language": "E" or "C",
         # 下面是🉑️选
         "npc": [], # 可以留空，默认按照game_world.json+scene.json初始化场景NPC。非空则在之前基础上添加。
->>>>>>> 3cf88c35
         }
         :param json_data:
         :return:
@@ -479,7 +457,7 @@
                     "observation": {
                             "people": ["王大妈", "村长", "隐形李飞飞"],
                             "items": ["椅子#1","椅子#2","椅子#3[李大爷占用]","床"],
-                            "positions": ["李大爷家大门","李大爷家后门","李大爷家院子"]
+                            "locations": ["李大爷家大门","李大爷家后门","李大爷家院子"]
                                   },
                     "backpack":["黄瓜", "1000元", "老报纸"]
                          },
@@ -492,19 +470,11 @@
                 knowledge=self.knowledge,
                 # 初始化NPC的状态，目前背包和观察都初始化为空
                 state={
-<<<<<<< HEAD
-                    'position': npc_json["position"],
-                    'backpack': [],
-                    'ob_people': [],
-                    'ob_items': [],
-                    'ob_locations': []
-=======
                     'position': npc_json["npc_state"]["position"],
                     'backpack': npc_json["npc_state"]["backpack"],
                     'ob_people': npc_json["npc_state"]["observation"]["people"],
                     'ob_items': npc_json["npc_state"]["observation"]["items"],
-                    'ob_positions': npc_json["npc_state"]["observation"]["positions"]
->>>>>>> 3cf88c35
+                    'ob_locations': npc_json["npc_state"]["observation"]["locations"]
                 },
                 mood=npc_json["mood"],
                 memory=npc_json["memory"],
@@ -521,19 +491,11 @@
                     knowledge=self.knowledge,
                     # 初始化NPC的状态，目前背包和观察都初始化为空
                     state={
-<<<<<<< HEAD
-                        'position': npc_json["position"],
-                        'backpack': [],
-                        'ob_people': [],
-                        'ob_items': [],
-                        'ob_locations': []
-=======
                         'position': npc_data["npc_state"]["position"],
                         'backpack': npc_data["npc_state"]["backpack"],
                         'ob_people': npc_data["npc_state"]["observation"]["people"],
                         'ob_items': npc_data["npc_state"]["observation"]["items"],
-                        'ob_positions': npc_data["npc_state"]["observation"]["positions"]
->>>>>>> 3cf88c35
+                        'ob_locations': npc_data["npc_state"]["observation"]["locations"]
                     },
                     mood=npc_data["mood"],
                     memory=npc_data["memory"],
