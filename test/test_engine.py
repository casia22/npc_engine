--- conflicted
+++ resolved
@@ -10,11 +10,8 @@
 # 将父目录添加到模块搜索路径中
 sys.path.append(str(parent_dir))
 
-<<<<<<< HEAD
+
 from src.config.config import (
-=======
-from npc_engine import (
->>>>>>> ed07e8fc
     NPC_CONFIG,
     INIT_PACK,
     ALL_ACTIONS,
@@ -22,7 +19,6 @@
     ALL_MOODS,
     CONV_CONFIG,
 )
-<<<<<<< HEAD
 from src.engine import *
 
 from src.config.config import (
@@ -39,25 +35,6 @@
 import pytest
 import faker
 
-=======
-from npc_engine import *
-
-from npc_engine.src.config.config import (
-    ZHIPU_KEY,
-    OPENAI_KEY,
-    OPENAI_BASE,
-    INIT_PACK,
-    NPC_CONFIG,
-    CONV_CONFIG,
-    ALL_ACTIONS,
-    ALL_PLACES,
-    ALL_MOODS,
-)
-import pytest
-import faker
-
-
->>>>>>> ed07e8fc
 class TestGame():
     def setup_method(
         self, game_url="::1", engine_url="::", engine_port=8199, game_port=8084
