--- conflicted
+++ resolved
@@ -57,7 +57,7 @@
 
 ### 🏆 获得荣誉
 
-<<<<<<< HEAD
+
 ## 🎉 项目里程碑
 
 - 🗓️ 2023年6月: 项目开始，实现对话房间功能
@@ -68,12 +68,6 @@
 
 - 🥈 2023年8月: 获得国科大创新创业大赛二等奖
 - 🎖️ 2023年9月: 获得面壁智能hackson挑战赛优胜奖
-
-🔔 请持续关注我们的项目，以获取最新的进展和更新！
-=======
-- 🥈 2023年8月: 获得国科大创新创业大赛二等奖
-- 🎖️ 2023年9月: 获得面壁智能hackson挑战赛优胜奖
->>>>>>> a8cbeff8
 
 🔔 请持续关注我们的项目，以获取最新的进展和更新！
 
