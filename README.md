# 🎮 NPC-Engine 🚀

NPC-Engine 是一个由 CogniMatrix™️ 提供的游戏AI引擎，它赋予游戏AI以群体智能。

![Author Badge](https://img.shields.io/badge/author-CogniMatrix-blue)
![Pylint Badge](./material/badges/pylint.svg)
![Pytest Badge](./material/badges/pytest.svg)

## 📦 安装
本项目可以通过两种方式安装依赖，使用 Poetry 或者使用 pip。

### 使用 Poetry

首先，你需要安装 Poetry。你可以使用以下命令安装 Poetry：

```bash
curl -sSL https://install.python-poetry.org | python - # 安装 Poetry
poetry export -f requirements.txt --without-hashes -o requirements.txt # 生成 requirements.txt(提供给pip使用)
```

然后，你可以使用以下命令在项目目录中安装依赖：

```bash
poetry install
```

### 使用 pip

如果你更倾向于使用 pip，你可以使用以下命令安装依赖：

```bash
pip install -r requirements.txt
```

## 📅 项目时间表

以下是我们的项目开发时间表：

1. 工程化代码[✅]
2. 完成测试用例[WIP]
3. NPC决策[✅]
4. 添加单人对话[❌]
5. 完善文档[WIP]

请继续关注我们的项目，以获取最新的进展和更新！

## 文档

### 使用方式
#### 启动
引擎可以使用对应平台的**运行脚本**(windows下是.bat)或者手动使用**python src/engine.py**运行。

#### 端口
引擎启动后，会在8199(默认)端口监听游戏发过来的UDP包。
unity(或其他需要群体AI的应用程序)发送UDP包到引擎8199端口。
引擎会发送处理后的信息到8084(默认)端口。

#### 项目结构与引擎配置
#### 项目结构
- python_lib(依赖库)
- code
  - npc-engine\
    - logs\(运行日志)
    - src\(源代码)
      - config\(配置文件)
        - action\(场景中允许的动作配置文件)
        - npc\(npc描述配置文件)
        - knowledge\(知识、场景配置文件)
          - game_world.json(基础场景入口配置文件)
          - scenes\(子场景配置文件)
            - xxxx.json(具体场景配置文件)
 
release中code存储项目代码，python_lib存储python依赖库。
npc-engine\logs 存储着每次运行的日志文件
npc-engine\src\config 存储着NPC人物、场景、动作的配置文件。
#### 引擎配置
项目通过“配置文件”+“UDP”包的方式进行交互操作。

init包发送的时候，会读取game_world.json和scene_name.json，然后初始化场景。
game_world.json中包含了所有场景的入口，scene_name.json中包含了具体场景的配置信息。
如果init包中指定了npc，那么会在game_world.json+scene_name.json的基础上添加npc。

注意每个场景都要求action.json和npc.json，如果不存在指定npc就会报错。

NPC的行动是通过action包的交互实现的。
初始化引擎后什么都不会发生，只是把npc加载到了引擎里；
游戏端需要对每个npc发送wakeup包让其产生思维并返回action包。
(长时间没有行为的npc需要游戏端自行检测，发送wakeup包到引擎)
游戏端执行对应的action包之后，需要发送action_done包到引擎，这样引擎才会继续生成npc下一步行为。


### 数据包格式记录
https://aimakers.atlassian.net/wiki/spaces/npcengine/pages/3735735/NPC
#### 引擎初始化和关闭：
在游戏场景初始化加载的时候发送给engine，需要指定加载的场景json
```python
# 引擎初始化的包
{
    "func":"init",
    # 必填字段，代表在什么场景初始化
    "scene":"default_village",
    "language":"E" or "C",
    # 下面是🉑️选
    "npc":[
        {
            "name":"李大爷",
            "desc":"是个好人",
            "npc_state": {
                  "position": "李大爷家",
                  "observation": {
                          "people": ["王大妈", "村长", "隐形李飞飞"],
                          "items": ["椅子#1","椅子#2","椅子#3[李大爷占用]","床"],
                          "positions": ["李大爷家大门","李大爷家后门","李大爷家院子"]
                                },
                  "backpack":["黄瓜", "1000元", "老报纸"]
                       },
            "mood":"正常",
<<<<<<< HEAD
            "position":"李大爷家",
=======
>>>>>>> 3cf88c35
            "memory":[ ]
        },
        {
            "name":"王大妈",
            "desc":"是个好人",
            "npc_state": {
                  "position": "李大爷家",
                  "observation": {
                          "people": ["李大爷", "村长", "隐形李飞飞"],
                          "items": ["椅子#1","椅子#2","椅子#3[李大爷占用]","床"],
                          "positions": ["李大爷家大门","李大爷家后门","李大爷家院子"]
                                },
                  "backpack":["优质西瓜", "大砍刀", "黄金首饰"]
                       },
        "mood":"焦急",
<<<<<<< HEAD
        "position":"王大妈家",
=======
>>>>>>> 3cf88c35
        "memory":[ ]
        }], # 可以留空，默认按照game_world.json+scene.json初始化场景NPC。非空则在之前基础上添加。
}
# 引擎关闭的包
{
    "func":"close" # 关闭引擎,并保存所有NPC到json
}
```

#### NPC自主行为:
NPC不会开始自主行动，除非你发送了wakeup包给它。
npc-engine接到wakeup包之后，会返回action行为。
游戏这边需要执行对应action，执行最终状态以action_done的形式返回给npc-engine
engine接收到action_done包之后会继续返回action行为包。

```python
# wakeup包例：
{
    "func":"wake_up",
    "npc_name": "王大妈",

    "npc_state": {
      "position": "李大爷家",
      "observation": {
              "people": ["李大爷", "村长", "李飞飞"],
              "items": ["椅子#1","椅子#2","椅子#3[李大爷占用]","床"],
              "locations": ["李大爷家大门","李大爷家后门","李大爷家院子"]
                    },
      "backpack":["优质西瓜", "大砍刀", "黄金首饰"]
    },

    "time": "2021-01-01 12:00:00", # 游戏世界的时间戳 
}

# action_done包
{
    "func":"action_done",
    "npc_name":"王大妈",
    "status": "success",
    "time": "2021-01-01 12:00:00", # 游戏世界的时间戳

    "npc_state": {
      "position": "李大爷家",
      "observation": {
              "people": ["李大爷", "村长", "李飞飞"],
              "items": ["椅子#1","椅子#2","椅子#3[李大爷占用]","床"],
              "locations": ["李大爷家大门","李大爷家后门","李大爷家院子"]
                    },
      "backpack":["优质西瓜", "大砍刀", "黄金首饰"]
    },

    "action":"mov",
    "object":"李大爷家",  # 之前传过来的动作对象
    "parameters":[], # 之前传过来的参数
    "reason": "", # "王大妈在去往‘警察局’的路上被李大爷打断"
}
        
# action_done、wakeup发给游戏包后返回的ACTION包
{
    "name":"action",
    "npc_name":"李大妈",
    "action":"mov",
    "object":"李大爷家",
    "parameters":[],
}
```

#### 对话相关行为：
游戏需要自己确认npc的群体对话触发机制，通常是一个包含固定半径的对话房间。
发送create_conversation给engine后，engine会根据提供的参数返回一个长剧本包，游戏需要自己实现剧本演出。
每一行剧本演出完成后，需要发送确认包给engine否则不会有记忆。

剧本有插入功能，比如玩家要插入对话或者一个新的npc进入了对话，这时候发送re_create_conversation包便可，会重新生成一个考虑到插入npc的接续剧本。

```python
# create_conversation游戏端发给引擎的包
{
    "func": "create_conversation",
    "npc": ["王大妈","李大爷"],
    "location": "李大爷家",
    "topic": "王大妈想要切了自己的西瓜给李大爷吃，并收钱", # 可以留空，会自动生成topic
    "npc_states": {
              "王大妈": {
                  "position": "李大爷家",
                  "observation": {
                          "people": ["李大爷", "村长", "隐形李飞飞"],
                          "items": ["椅子#1","椅子#2","椅子#3[李大爷占用]","床"],
                          "locations": ["李大爷家大门","李大爷家后门","李大爷家院子"]
                                },
                  "backpack":["优质西瓜", "大砍刀", "黄金首饰"]
                       },
              "李大爷": {
                  "position": "李大爷家",
                  "observation": {
                          "people": ["王大妈", "村长", "隐形李飞飞"],
                          "items": ["椅子#1","椅子#2","椅子#3[李大爷占用]","床"],
                          "locations": ["李大爷家大门","李大爷家后门","李大爷家院子"]
                                },
                  "backpack":["黄瓜", "1000元", "老报纸"]
                       },
                  },
    "starting": "你好，嫩们在干啥腻？",  # 玩家说的话，可选留空
    "player_desc": "玩家是一个疯狂的冒险者，喜欢吃圆圆的东西",  # 玩家的描述，可选留空
    "memory_k": 3,  # npc的记忆检索条数，必须填写
    "length": "M"  # 可以选择的剧本长度，S M L X 可选。 
}

# 引擎端创造并生成剧本后传给游戏端的数据包
{
    "name": "conversation",
    "id": "123456789",  # conversation对象的索引号
    "length": "M",  # 可以选择的剧本长度，S M L X 可选。 
    "location": "李大爷家",  # 对话发生所在的地点
    "lines": [line1, line2, line3, line4, ...]  # 剧本信息，由若干行对话组成的序列
}

# 引擎端生成剧本的每一行的格式
{
    "type": "Interaction",  # 剧本行的类型，可以是State，Interaction，Error
    "state": "李大爷退出。剩下的角色：王大妈",  # 当剧本行类型是State和Error时，"state"才会有具体内容
    "name": "李大爷",  # 剧本行对应的角色姓名，当剧本行类型是Interaction时才不为空
    "mood": "开心",  # 剧本行对应角色的情绪，当剧本行类型是Interaction时才不为空
    "words": "我喜好吃西瓜",  # 剧本行对应角色的说话内容，当剧本行类型是Interaction时才不为空
    "action": {
              "type": "对话",
              "args": "王大妈"}  # 剧本行对应角色的动作，当剧本行类型是Interaction时不为空
}

# 游戏端传给引擎端的剧本演示确认包
{
    "func": "confirm_conversation_line",
    "conversation_id": "123456789",  # conversation对象的索引号
    "index": 2,  # 游戏端展示完成的剧本行索引号
}

# re_create_conversation游戏端发给引擎的包
{
    "func": "re_create_conversation",
    "id": "123456789",  # conversation对象的索引号
    "character": "警长",  # 新加入角色的名称
    "interruption": "大家好呀，你们刚刚在说什么",  # 玩家插入的说话内容
    "player_desc": "玩家是一个疯狂的冒险者，喜欢吃圆圆的东西",  # 玩家的描述，可选留空
    "length": "M"  # 可以选择的剧本长度，S M L X 可选。 
}

```

## 测试方式

### 测试数据
测试数据统一放在test/test_packets.py中，可以自己添加测试数据。

### NPC_ACTION测试参考代码:
1.test_npc_action.py
运行这个脚本然后查看logs/下的日志
2.test_npc_action.ipynb
运行CELL然后查看logs/下的日志，可以自定义自己的包。
上面的代码仅供参考，可以自己写一个脚本来测试。
在npc_engine父目录中import npc_engine 然后 engine = NPCEngine() 就可以启动。


## 版本发布

### 打包方式

项目使用pyarmor加密，然后在windows中使用嵌入式的python执行engine.py。

打包脚本为npc_engine/dist/release_windows.sh

打包后可运行的windows项目在npc_engine/dist/release/windows_ver，其中脚本start_engine.bat用来启动engine






<|MERGE_RESOLUTION|>--- conflicted
+++ resolved
@@ -115,10 +115,6 @@
                   "backpack":["黄瓜", "1000元", "老报纸"]
                        },
             "mood":"正常",
-<<<<<<< HEAD
-            "position":"李大爷家",
-=======
->>>>>>> 3cf88c35
             "memory":[ ]
         },
         {
@@ -134,10 +130,6 @@
                   "backpack":["优质西瓜", "大砍刀", "黄金首饰"]
                        },
         "mood":"焦急",
-<<<<<<< HEAD
-        "position":"王大妈家",
-=======
->>>>>>> 3cf88c35
         "memory":[ ]
         }], # 可以留空，默认按照game_world.json+scene.json初始化场景NPC。非空则在之前基础上添加。
 }
